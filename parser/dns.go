--- conflicted
+++ resolved
@@ -11,40 +11,32 @@
 )
 
 func parseDNSEntry(parseDNS *parsetypes.DNS, filter filter, retVals ParseResults, logger *log.Logger) {
+	// get source destination pair
+	src := parseDNS.Source
+	dst := parseDNS.Destination
 
-	// extract and store the dns client ip address
-	src := parseDNS.Source
+	// parse addresses into binary format
 	srcIP := net.ParseIP(src)
-<<<<<<< HEAD
+	dstIP := net.ParseIP(dst)
 
-	// verify that ip address was parsed successfully
-	if srcIP == nil {
+	// verify that both addresses were able to be parsed successfully
+	if (srcIP == nil) || (dstIP == nil) {
 		logger.WithFields(log.Fields{
 			"uid": parseDNS.UID,
 			"src": parseDNS.Source,
-		}).Error("Unable to get valid client ip address from dns log entry, skipping entry.")
+			"dst": parseDNS.Destination,
+		}).Error("Unable to parse valid ip address pair from http log entry, skipping entry.")
 		return
 	}
 
 	// get domain
 	domain := parseDNS.Query
 
-	// Run domain through filter to filter out certain domains
-	// We don't filter out the src ips like we do with the conn
-	// section since a c2 channel running over dns could have an
-	// internal ip to internal ip connection and not having that ip
-	// in the host table is limiting
-	ignore := (filter.filterDomain(domain) || filter.filterSingleIP(srcIP))
-=======
-	dst := parseDNS.Destination
-	dstIP := net.ParseIP(dst)
-
 	// Run domain through filter to filter out certain domains and
 	// filter out internal -> internal and external -> internal traffic
 	//
 	// If an internal DNS resolver is being used, make sure to add the IP address of the resolver to the filter's AlwaysInclude section
-	ignore := (filter.filterDomain(parseDNS.Query) || filter.filterConnPair(srcIP, dstIP))
->>>>>>> 1cc764c2
+	ignore := (filter.filterDomain(domain) || filter.filterConnPair(srcIP, dstIP))
 
 	// If domain is not subject to filtering, process
 	if ignore {
