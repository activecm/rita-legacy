package hostname

import (
	"runtime"

	"github.com/activecm/rita/resources"
	"github.com/activecm/rita/util"
	"github.com/globalsign/mgo"
)

type repo struct {
	res *resources.Resources
}

//NewMongoRepository create new repository
func NewMongoRepository(res *resources.Resources) Repository {
	return &repo{
		res: res,
	}
}

func (r *repo) CreateIndexes() error {
	session := r.res.DB.Session.Copy()
	defer session.Close()

	// set collection name
	collectionName := r.res.Config.T.DNS.HostnamesTable

	// check if collection already exists
	names, _ := session.DB(r.res.DB.GetSelectedDB()).CollectionNames()

	// if collection exists, we don't need to do anything else
	for _, name := range names {
		if name == collectionName {
			return nil
		}
	}

	// set desired indexes
	indexes := []mgo.Index{{Key: []string{"host"}, Unique: true}}

	// create collection
	err := r.res.DB.CreateCollection(collectionName, indexes)
	if err != nil {
		return err
	}

	return nil
}

//Upsert loops through every domain ....
func (r *repo) Upsert(hostnameMap map[string][]string) {

	//Create the workers
	writerWorker := newWriter(r.res.Config.T.DNS.HostnamesTable, r.res.DB, r.res.Config)

	analyzerWorker := newAnalyzer(
		r.res.DB,
		r.res.Config,
		writerWorker.collect,
		writerWorker.close,
	)

	//kick off the threaded goroutines
	for i := 0; i < util.Max(1, runtime.NumCPU()/2); i++ {
		analyzerWorker.start()
		writerWorker.start()
	}

	for entry, answers := range hostnameMap {
<<<<<<< HEAD

		analyzerWorker.collect(hostname{entry, answers})
=======
		hostnameAnalyzerWorker.collect(hostname{entry, answers})
>>>>>>> 1c9daa2a

	}
}<|MERGE_RESOLUTION|>--- conflicted
+++ resolved
@@ -68,12 +68,6 @@
 	}
 
 	for entry, answers := range hostnameMap {
-<<<<<<< HEAD
-
 		analyzerWorker.collect(hostname{entry, answers})
-=======
-		hostnameAnalyzerWorker.collect(hostname{entry, answers})
->>>>>>> 1c9daa2a
-
 	}
 }