package hostname

import (
	"runtime"

	"github.com/activecm/rita/resources"
	"github.com/activecm/rita/util"
	"github.com/globalsign/mgo"
)

type repo struct {
	res *resources.Resources
}

//NewMongoRepository create new repository
func NewMongoRepository(res *resources.Resources) Repository {
	return &repo{
		res: res,
	}
}

func (r *repo) CreateIndexes() error {
	session := r.res.DB.Session.Copy()
	defer session.Close()

	// set collection name
	collectionName := r.res.Config.T.DNS.HostnamesTable

	// check if collection already exists
	names, _ := session.DB(r.res.DB.GetSelectedDB()).CollectionNames()

	// if collection exists, we don't need to do anything else
	for _, name := range names {
		if name == collectionName {
			return nil
		}
	}

	// set desired indexes
	indexes := []mgo.Index{{Key: []string{"host"}, Unique: true}}

	// create collection
	err := r.res.DB.CreateCollection(collectionName, indexes)
	if err != nil {
		return err
	}

	return nil
}

//Upsert loops through every domain ....
func (r *repo) Upsert(hostnameMap map[string][]string) {

	//Create the workers
	writerWorker := newWriter(r.res.Config.T.DNS.HostnamesTable, r.res.DB, r.res.Config)

<<<<<<< HEAD
	hostnameAnalyzerWorker := newAnalyzer(
		r.res.DB,
		r.res.Config,
=======
	analyzerWorker := newAnalyzer(
>>>>>>> e8633bad
		writerWorker.collect,
		writerWorker.close,
	)

	//kick off the threaded goroutines
<<<<<<< HEAD
	for i := 0; i < util.Max(1, runtime.NumCPU()/2); i++ {
		hostnameAnalyzerWorker.start()
=======
	for i := 0; i < 1; i++ { //util.Max(1, runtime.NumCPU()/2)
		analyzerWorker.start()
>>>>>>> e8633bad
		writerWorker.start()
	}

	for entry, answers := range hostnameMap {

		analyzerWorker.collect(hostname{entry, answers})

	}
}<|MERGE_RESOLUTION|>--- conflicted
+++ resolved
@@ -54,25 +54,16 @@
 	//Create the workers
 	writerWorker := newWriter(r.res.Config.T.DNS.HostnamesTable, r.res.DB, r.res.Config)
 
-<<<<<<< HEAD
-	hostnameAnalyzerWorker := newAnalyzer(
+	analyzerWorker := newAnalyzer(
 		r.res.DB,
 		r.res.Config,
-=======
-	analyzerWorker := newAnalyzer(
->>>>>>> e8633bad
 		writerWorker.collect,
 		writerWorker.close,
 	)
 
 	//kick off the threaded goroutines
-<<<<<<< HEAD
 	for i := 0; i < util.Max(1, runtime.NumCPU()/2); i++ {
-		hostnameAnalyzerWorker.start()
-=======
-	for i := 0; i < 1; i++ { //util.Max(1, runtime.NumCPU()/2)
 		analyzerWorker.start()
->>>>>>> e8633bad
 		writerWorker.start()
 	}
 
