package parser

import (
	"crypto/md5"
	"encoding/json"
	"errors"
	"fmt"
	"io"
	"os"
	"path/filepath"
	"sync"

	log "github.com/sirupsen/logrus"

	"github.com/activecm/rita/database"
	fpt "github.com/activecm/rita/parser/fileparsetypes"
	pt "github.com/activecm/rita/parser/parsetypes"
	"github.com/activecm/rita/resources"
)

//newIndexedFile takes in a file path and the current resource bundle and opens up the
//file path and parses out some metadata
func newIndexedFile(filePath string, res *resources.Resources) (*fpt.IndexedFile, error) {
	toReturn := new(fpt.IndexedFile)
	toReturn.Path = filePath

	fileHandle, err := os.Open(filePath)
	if err != nil {
		return toReturn, err
	}

	fInfo, err := fileHandle.Stat()
	if err != nil {
		fileHandle.Close()
		return toReturn, err
	}
	toReturn.Length = fInfo.Size()
	toReturn.ModTime = fInfo.ModTime()

	fHash, err := getFileHash(fileHandle, fInfo)
	if err != nil {
		fileHandle.Close()
		return toReturn, err
	}
	toReturn.Hash = fHash

	scanner, err := getFileScanner(fileHandle)
	if err != nil {
		fileHandle.Close()
		return toReturn, err
	}

	header, err := scanTSVHeader(scanner)
	if err != nil {
		fileHandle.Close()
		return toReturn, err
	}
	toReturn.SetHeader(header)

	var broDataFactory func() pt.BroData
	if header.ObjType != "" {
		// TSV log files have the type in a header
		broDataFactory = pt.NewBroDataFactory(header.ObjType)
	} else if scanner.Err() == nil && len(scanner.Text()) > 0 && // no error and there is text
		json.Valid(scanner.Bytes()) {
		toReturn.SetJSON()
		// check if "_path" is provided in the JSON data
		// https://github.com/corelight/json-streaming-logs
		t := struct {
			Path string `json:"_path"`
		}{}
		json.Unmarshal(scanner.Bytes(), &t)
		broDataFactory = pt.NewBroDataFactory(t.Path)

		// otherwise JSON log files only have the type in the filename
		if broDataFactory == nil {
			broDataFactory = pt.NewBroDataFactory(filepath.Base(toReturn.Path))
		}
	}
	if broDataFactory == nil {
		fileHandle.Close()
		return toReturn, errors.New("Could not map file header to parse type")
	}
	toReturn.SetBroDataFactory(broDataFactory)

	var fieldMap fpt.BroHeaderIndexMap
	// there is no need for the fieldMap with JSON
	if !toReturn.IsJSON() {
		fieldMap, err = mapBroHeaderToParserType(header, broDataFactory, res.Log)
		if err != nil {
			fileHandle.Close()
			return toReturn, err
		}
		toReturn.SetFieldMap(fieldMap)
	}

	//parse first line
	line := parseLine(scanner.Text(), header, fieldMap, broDataFactory, toReturn.IsJSON(), res.Log)
	if line == nil {
		fileHandle.Close()
		return toReturn, errors.New("Could not parse first line of file")
	}

	toReturn.TargetCollection = line.TargetCollection(&res.Config.T.Structure)
	if toReturn.TargetCollection == "" {
		fileHandle.Close()
		return toReturn, errors.New("Could not find a target collection for file")
	}

	toReturn.TargetDatabase = res.DB.GetSelectedDB()
	toReturn.CID = res.Config.S.Rolling.CurrentChunk

	fileHandle.Close()
	return toReturn, nil
}

//getFileHash md5's the first 15000 bytes of a file
func getFileHash(fileHandle *os.File, fInfo os.FileInfo) (string, error) {
	hash := md5.New()

	if fInfo.Size() >= 15000 {
		if _, err := io.CopyN(hash, fileHandle, 15000); err != nil {
			return "", err
		}
	} else {
		if _, err := io.Copy(hash, fileHandle); err != nil {
			return "", err
		}
	}
	//be nice and reset the file handle
	fileHandle.Seek(0, 0)
	var byteset []byte
	return fmt.Sprintf("%x", hash.Sum(byteset)), nil
}

//indexFiles takes in a list of bro files, a number of threads, and parses
//some metadata out of the files
func indexFiles(files []string, indexingThreads int, res *resources.Resources) []*fpt.IndexedFile {
	n := len(files)
	output := make([]*fpt.IndexedFile, n)
	indexingWG := new(sync.WaitGroup)

	for i := 0; i < indexingThreads; i++ {
		indexingWG.Add(1)

		go func(files []string, indexedFiles []*fpt.IndexedFile,
			res *resources.Resources, wg *sync.WaitGroup,
			start int, jump int, length int) {

			for j := start; j < length; j += jump {
				indexedFile, err := newIndexedFile(files[j], res)
				if err != nil {
					// log file is likely unsupported or empty
					res.Log.WithFields(log.Fields{
						"file":  files[j],
						"error": err.Error(),
<<<<<<< HEAD
					}).Debug("An error was encountered while indexing a file")
					//errored on files will be nil
					fmt.Printf("\t[!] An error occurred while indexing %v. Perhaps this log is empty?", files[j])
=======
					}).Debug("An error was encountered while indexing a file.")
>>>>>>> 9a015d08
					continue
				}
				indexedFiles[j] = indexedFile
			}
			wg.Done()
		}(files, output, res, indexingWG, i, indexingThreads, n)
	}

	indexingWG.Wait()

	// remove all nil values from the slice
	errCount := 0
	indexedFiles := make([]*fpt.IndexedFile, 0, len(output))
	for _, file := range output {
		if file != nil {
			indexedFiles = append(indexedFiles, file)
		} else {
			errCount++
		}
	}
	if errCount == len(output) {
		fmt.Println("\n\t[!] No compatible logs found or all log files provided were empty.")
		fmt.Println("\t[-] Exiting...")
		os.Exit(0)
	}
	return indexedFiles
}

//removeOldFilesFromIndex checks all indexedFiles passed in to ensure
//that they have not previously been imported into the same database.
//The files are compared based on their hashes (md5 of first 15000 bytes)
//and the database they are slated to be imported into.
func removeOldFilesFromIndex(indexedFiles []*fpt.IndexedFile,
	metaDatabase *database.MetaDB, logger *log.Logger, targetDatabase string) []*fpt.IndexedFile {
	var toReturn []*fpt.IndexedFile
	oldFiles, err := metaDatabase.GetFiles(targetDatabase)
	if err != nil {
		logger.WithFields(log.Fields{
			"error": err.Error(),
		}).Error("Could not obtain a list of previously parsed files")
	}

	for _, newFile := range indexedFiles {
		have := false
		for _, oldFile := range oldFiles {
			if oldFile.Hash == newFile.Hash {
				logger.WithFields(log.Fields{
					"path":            newFile.Path,
					"target_database": newFile.TargetDatabase,
				}).Warning("Refusing to import file into the same database twice")
				have = true
				break
			}
		}

		if !have {
			toReturn = append(toReturn, newFile)
		}
	}
	return toReturn
}

//updateFilesIndex updates the files collection in the metaDB with the newly parsed files
func updateFilesIndex(indexedFiles []*fpt.IndexedFile, metaDatabase *database.MetaDB,
	logger *log.Logger) {
	err := metaDatabase.AddParsedFiles(indexedFiles)
	if err != nil {
		logger.Error("Could not update the list of parsed files")
	}
}<|MERGE_RESOLUTION|>--- conflicted
+++ resolved
@@ -154,13 +154,7 @@
 					res.Log.WithFields(log.Fields{
 						"file":  files[j],
 						"error": err.Error(),
-<<<<<<< HEAD
-					}).Debug("An error was encountered while indexing a file")
-					//errored on files will be nil
-					fmt.Printf("\t[!] An error occurred while indexing %v. Perhaps this log is empty?", files[j])
-=======
 					}).Debug("An error was encountered while indexing a file.")
->>>>>>> 9a015d08
 					continue
 				}
 				indexedFiles[j] = indexedFile
