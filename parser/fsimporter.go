package parser

import (
	"fmt"
	"math"
	"net"
	"os"
	"sort"
	"strconv"
	"strings"
	"sync"
	"time"

	fpt "github.com/activecm/rita/parser/fileparsetypes"
	"github.com/activecm/rita/parser/parsetypes"
	"github.com/activecm/rita/pkg/beacon"
	"github.com/activecm/rita/pkg/blacklist"
	"github.com/activecm/rita/pkg/certificate"
	"github.com/activecm/rita/pkg/data"
	"github.com/activecm/rita/pkg/explodeddns"
	"github.com/activecm/rita/pkg/host"
	"github.com/activecm/rita/pkg/hostname"
	"github.com/activecm/rita/pkg/remover"
	"github.com/activecm/rita/pkg/uconn"
	"github.com/activecm/rita/pkg/useragent"
	"github.com/activecm/rita/resources"
	"github.com/activecm/rita/util"
	"github.com/globalsign/mgo/bson"
	log "github.com/sirupsen/logrus"
)

type (
	//FSImporter provides the ability to import bro files from the file system
	FSImporter struct {
		res             *resources.Resources
		importFiles     []string
		rolling         bool
		totalChunks     int
		currentChunk    int
		indexingThreads int
		parseThreads    int
		batchSizeBytes  int64
		internal        []*net.IPNet
		alwaysIncluded  []*net.IPNet
		neverIncluded   []*net.IPNet
	}

	trustedAppTiplet struct {
		protocol string
		port     int
		service  string
	}
)

//NewFSImporter creates a new file system importer
func NewFSImporter(res *resources.Resources,
	indexingThreads int, parseThreads int, importFiles []string) *FSImporter {
	return &FSImporter{
		res:             res,
		importFiles:     importFiles,
		rolling:         res.Config.S.Rolling.Rolling,
		totalChunks:     res.Config.S.Rolling.TotalChunks,
		currentChunk:    res.Config.S.Rolling.CurrentChunk,
		indexingThreads: indexingThreads,
		parseThreads:    parseThreads,
		batchSizeBytes:  2 * (2 << 30), // 2 gigabytes (used to not run out of memory while importing)
		internal:        util.ParseSubnets(res.Config.S.Filtering.InternalSubnets),
		alwaysIncluded:  util.ParseSubnets(res.Config.S.Filtering.AlwaysInclude),
		neverIncluded:   util.ParseSubnets(res.Config.S.Filtering.NeverInclude),
	}
}

var trustedAppReferenceList = [...]trustedAppTiplet{
	{"tcp", 80, "http"},
	{"tcp", 443, "ssl"},
}

//GetInternalSubnets returns the internal subnets from the config file
func (fs *FSImporter) GetInternalSubnets() []*net.IPNet {
	return fs.internal
}

func (fs *FSImporter) CollectFileDetails() []*fpt.IndexedFile {
	// find all of the potential bro log paths
	files := readFiles(fs.importFiles, fs.res.Log)

	// hash the files and get their stats
	return indexFiles(files, fs.indexingThreads, fs.res)
}

//Run starts the importing
func (fs *FSImporter) Run(indexedFiles []*fpt.IndexedFile) {
	start := time.Now()

	fmt.Println("\t[-] Verifying log files have not been previously parsed into the target dataset ... ")
	// check list of files against metadatabase records to ensure that the a file
	// won't be imported into the same database twice.
	indexedFiles = removeOldFilesFromIndex(indexedFiles, fs.res.MetaDB, fs.res.Log, fs.res.DB.GetSelectedDB())

	// if all files were removed because they've already been imported, handle error
	if !(len(indexedFiles) > 0) {
		if fs.rolling {
			fmt.Println("\t[!] All files pertaining to the current chunk entry have already been parsed into database: ", fs.res.DB.GetSelectedDB())
		} else {
			fmt.Println("\t[!] All files in this directory have already been parsed into database: ", fs.res.DB.GetSelectedDB())
		}
		return
	}

	// Add new metadatabase record for db if doesn't already exist
	dbExists, err := fs.res.MetaDB.DBExists(fs.res.DB.GetSelectedDB())
	if err != nil {
		fs.res.Log.WithFields(log.Fields{
			"err":      err,
			"database": fs.res.DB.GetSelectedDB(),
		}).Error("Could not check if metadatabase record exists for target database")
		fmt.Printf("\t[!] %v", err.Error())
	}

	if !dbExists {
		err := fs.res.MetaDB.AddNewDB(fs.res.DB.GetSelectedDB(), fs.currentChunk, fs.totalChunks)
		if err != nil {
			fs.res.Log.WithFields(log.Fields{
				"err":      err,
				"database": fs.res.DB.GetSelectedDB(),
			}).Error("Could not add metadatabase record for new database")
			fmt.Printf("\t[!] %v", err.Error())
		}
	}

	if fs.rolling {
		err := fs.res.MetaDB.SetRollingSettings(fs.res.DB.GetSelectedDB(), fs.currentChunk, fs.totalChunks)
		if err != nil {
			fs.res.Log.WithFields(log.Fields{
				"err":      err,
				"database": fs.res.DB.GetSelectedDB(),
			}).Error("Could not update rolling database settings for database")
			fmt.Printf("\t[!] %v", err.Error())
		}

		chunkSet, err := fs.res.MetaDB.IsChunkSet(fs.currentChunk, fs.res.DB.GetSelectedDB())
		if err != nil {
			fmt.Println("\t[!] Could not find CID List entry in metadatabase")
			return
		}

		if chunkSet {
			fmt.Println("\t[-] Removing outdated data from rolling dataset ... ")
			err := fs.removeAnalysisChunk(fs.currentChunk)
			if err != nil {
				fmt.Println("\t[!] Failed to remove outdata data from rolling dataset")
				return
			}
		}
	}

	// create blacklisted reference Collection if blacklisted module is enabled
	if fs.res.Config.S.Blacklisted.Enabled {
		blacklist.BuildBlacklistedCollections(fs.res)
	}

	// batch up the indexed files so as not to read too much in at one time
	batchedIndexedFiles := batchFilesBySize(indexedFiles, fs.batchSizeBytes)

	for i, indexedFileBatch := range batchedIndexedFiles {
		fmt.Printf("\t[-] Processing batch %d of %d\n", i+1, len(batchedIndexedFiles))

		// parse in those files!
		uconnMap, hostMap, explodeddnsMap, hostnameMap, useragentMap, certMap := fs.parseFiles(indexedFileBatch, fs.parseThreads, fs.res.Log)

		// Set chunk before we continue so if process dies, we still verify with a delete if
		// any data was written out.
		fs.res.MetaDB.SetChunk(fs.currentChunk, fs.res.DB.GetSelectedDB(), true)

		// build Hosts table.
		fs.buildHosts(hostMap)

		// build Uconns table. Must go before beacons.
		fs.buildUconns(uconnMap)

		// update ts range for dataset (needs to be run before beacons)
		fs.updateTimestampRange()

		// build or update the exploded DNS table. Must go before hostnames
		fs.buildExplodedDNS(explodeddnsMap)

		// build or update the exploded DNS table
		fs.buildHostnames(hostnameMap)

		// build or update Beacons table
		fs.buildBeacons(uconnMap)

		// build or update UserAgent table
		fs.buildUserAgent(useragentMap)

		// build or update Certificate table
		fs.buildCertificates(certMap)

		// update blacklisted peers in hosts collection
		fs.markBlacklistedPeers(hostMap)

		// record file+database name hash in metadabase to prevent duplicate content
		fmt.Println("\t[-] Indexing log entries ... ")
		updateFilesIndex(indexedFileBatch, fs.res.MetaDB, fs.res.Log)
	}

	// mark results as imported and analyzed
	fmt.Println("\t[-] Updating metadatabase ... ")
	fs.res.MetaDB.MarkDBAnalyzed(fs.res.DB.GetSelectedDB(), true)

	progTime := time.Now()
	fs.res.Log.WithFields(
		log.Fields{
			"current_time": progTime.Format(util.TimeFormat),
			"total_time":   progTime.Sub(start).String(),
		},
	).Info("Finished upload. Starting indexing")

	progTime = time.Now()
	fs.res.Log.WithFields(
		log.Fields{
			"current_time": progTime.Format(util.TimeFormat),
			"total_time":   progTime.Sub(start).String(),
		},
	).Info("Finished importing log files")

	fmt.Println("\t[-] Done!")
}

// batchFilesBySize takes in an slice of indexedFiles and splits the array into
// subgroups of indexedFiles such that each group has a total size in bytes less than size
func batchFilesBySize(indexedFiles []*fpt.IndexedFile, size int64) [][]*fpt.IndexedFile {
	// sort the indexed files so we process them in order
	sort.Slice(indexedFiles, func(i, j int) bool {
		return indexedFiles[i].Path < indexedFiles[j].Path
	})

	//group by target collection
	fileTypeMap := make(map[string][]*fpt.IndexedFile)
	for _, file := range indexedFiles {
		if _, ok := fileTypeMap[file.TargetCollection]; !ok {
			fileTypeMap[file.TargetCollection] = make([]*fpt.IndexedFile, 0)
		}
		fileTypeMap[file.TargetCollection] = append(fileTypeMap[file.TargetCollection], file)
	}

	// Take n files in each target collection group until the size limit is exceeded, then start a new batch
	batches := make([][]*fpt.IndexedFile, 0)
	currBatch := make([]*fpt.IndexedFile, 0)
	currAggBytes := int64(0)
	iterators := make(map[string]int)
	for fileType := range fileTypeMap {
		iterators[fileType] = 0
	}

	for len(iterators) != 0 { // while there is data to iterate through

		maybeBatch := make([]*fpt.IndexedFile, 0)
		maybeAggBytes := int64(0)
		for fileType := range fileTypeMap { // grab a file for each target collection.
			if _, ok := iterators[fileType]; ok { // if we haven't ran through all the files for the target collection
				// append the file and aggregate the bytes
				maybeBatch = append(maybeBatch, fileTypeMap[fileType][iterators[fileType]])
				maybeAggBytes += fileTypeMap[fileType][iterators[fileType]].Length
				iterators[fileType]++

				// if we've exhausted the files for the target collection, prevent accessing the map for that target collection
				if iterators[fileType] == len(fileTypeMap[fileType]) {
					delete(iterators, fileType)
				}
			}
		}

		// split off the current batch if adding the next set of files would exceed the target size
		// Guarding against the len(currBatch) == 0 case prevents us from failing when we cannot make
		// small enough batch sizes. We just try our best and process 1 file for each target collection at a time.
		if len(currBatch) != 0 && currAggBytes+maybeAggBytes >= size {
			batches = append(batches, currBatch)
			currBatch = make([]*fpt.IndexedFile, 0)
			currAggBytes = 0
		}

		currBatch = append(currBatch, maybeBatch...)
		currAggBytes += maybeAggBytes
	}
	batches = append(batches, currBatch) // add the last batch
	return batches
}

//parseFiles takes in a list of indexed bro files, the number of
//threads to use to parse the files, whether or not to sort data by date,
//a MongoDB datastore object to store the bro data in, and a logger to report
//errors and parses the bro files line by line into the database.
func (fs *FSImporter) parseFiles(indexedFiles []*fpt.IndexedFile, parsingThreads int, logger *log.Logger) (
	map[string]*uconn.Input, map[string]*host.Input, map[string]int, map[string]*hostname.Input, map[string]*useragent.Input, map[string]*certificate.Input) {

	fmt.Println("\t[-] Parsing logs to: " + fs.res.DB.GetSelectedDB() + " ... ")

	// create log parsing maps
	explodeddnsMap := make(map[string]int)

	hostnameMap := make(map[string]*hostname.Input)

	useragentMap := make(map[string]*useragent.Input)

	certMap := make(map[string]*certificate.Input)

	// Counts the number of uconns per source-destination pair
	uconnMap := make(map[string]*uconn.Input)

	hostMap := make(map[string]*host.Input)

	//set up parallel parsing
	n := len(indexedFiles)
	parsingWG := new(sync.WaitGroup)

	// Creates a mutex for locking map keys during read-write operations
	var mutex = &sync.Mutex{}

	for i := 0; i < parsingThreads; i++ {
		parsingWG.Add(1)

		go func(indexedFiles []*fpt.IndexedFile, logger *log.Logger,
			wg *sync.WaitGroup, start int, jump int, length int) {
			//comb over array
			for j := start; j < length; j += jump {

				// open the file
				fileHandle, err := os.Open(indexedFiles[j].Path)
				if err != nil {
					logger.WithFields(log.Fields{
						"file":  indexedFiles[j].Path,
						"error": err.Error(),
					}).Error("Could not open file for parsing")
				}

				// read the file
				fileScanner, err := getFileScanner(fileHandle)
				if err != nil {
					logger.WithFields(log.Fields{
						"file":  indexedFiles[j].Path,
						"error": err.Error(),
					}).Error("Could not read from the file")
				}
				fmt.Println("\t[-] Parsing " + indexedFiles[j].Path + " -> " + indexedFiles[j].TargetDatabase)

				// This loops through every line of the file
				for fileScanner.Scan() {
					// go to next line if there was an issue
					if fileScanner.Err() != nil {
						break
					}

					//parse the line
					datum := parseLine(
						fileScanner.Text(),
						indexedFiles[j].GetHeader(),
						indexedFiles[j].GetFieldMap(),
						indexedFiles[j].GetBroDataFactory(),
						indexedFiles[j].IsJSON(),
						logger,
					)

					if datum != nil {
						//figure out which collection (dns, http, or conn) this line is heading for
						targetCollection := indexedFiles[j].TargetCollection

						switch targetCollection {

						/// *************************************************************///
						///                           CONNS                              ///
						/// *************************************************************///
						case fs.res.Config.T.Structure.ConnTable:

							parseConn, ok := datum.(*parsetypes.Conn)
							if !ok {
								continue
							}

							// get source destination pair for connection record
							src := parseConn.Source
							dst := parseConn.Destination

							// parse addresses into binary format
							srcIP := net.ParseIP(src)
							dstIP := net.ParseIP(dst)

							// disambiguate addresses which are not publicly routable
							srcUniqIP := data.NewUniqueIP(srcIP, parseConn.AgentUUID, parseConn.AgentHostname)
							dstUniqIP := data.NewUniqueIP(dstIP, parseConn.AgentUUID, parseConn.AgentHostname)
							srcDstPair := data.NewUniqueIPPair(srcUniqIP, dstUniqIP)

							// get aggregation keys for ip addresses and connection pair
							srcKey := srcUniqIP.MapKey()
							dstKey := dstUniqIP.MapKey()
							srcDstKey := srcDstPair.MapKey()

							// Run conn pair through filter to filter out certain connections
							ignore := fs.filterConnPair(srcIP, dstIP)

							// If connection pair is not subject to filtering, process
							if !ignore {
								ts := parseConn.TimeStamp
								origIPBytes := parseConn.OrigIPBytes
								respIPBytes := parseConn.RespIPBytes
								duration := parseConn.Duration
								duration = math.Ceil((duration)*10000) / 10000
								bytes := int64(origIPBytes + respIPBytes)
								protocol := parseConn.Proto
								service := parseConn.Service
								dstPort := parseConn.DestinationPort
								var tuple string
								if service == "" {
									tuple = strconv.Itoa(dstPort) + ":" + protocol + ":-"
								} else {
									tuple = strconv.Itoa(dstPort) + ":" + protocol + ":" + service
								}

								// Safely store the number of conns for this uconn
								mutex.Lock()

								// Check if the map value is set
								if _, ok := hostMap[srcKey]; !ok {
									// create new host record with src and dst
									hostMap[srcKey] = &host.Input{
										Host:    srcUniqIP,
										IsLocal: util.ContainsIP(fs.GetInternalSubnets(), srcIP),
										IP4:     util.IsIPv4(src),
										IP4Bin:  util.IPv4ToBinary(srcIP),
									}
								}

								// Check if the map value is set
								if _, ok := hostMap[dstKey]; !ok {
									// create new host record with src and dst
									hostMap[dstKey] = &host.Input{
										Host:    dstUniqIP,
										IsLocal: util.ContainsIP(fs.GetInternalSubnets(), dstIP),
										IP4:     util.IsIPv4(dst),
										IP4Bin:  util.IPv4ToBinary(dstIP),
									}
								}

								// Check if the map value is set
								if _, ok := uconnMap[srcDstKey]; !ok {
									// create new uconn record with src and dst
									// Set IsLocalSrc and IsLocalDst fields based on InternalSubnets setting
									// we only need to do this once if the uconn record does not exist
									uconnMap[srcDstKey] = &uconn.Input{
										Hosts:      srcDstPair,
										IsLocalSrc: util.ContainsIP(fs.GetInternalSubnets(), srcIP),
										IsLocalDst: util.ContainsIP(fs.GetInternalSubnets(), dstIP),
									}

									hostMap[srcKey].CountSrc++
									hostMap[dstKey].CountDst++
								}

								// this is to keep track of how many times a host connected to
								// an unexpected port - proto - service Tuple
								// we only want to increment the count once per unique destination,
								// not once per connection, hence the flag and the check
								if uconnMap[srcDstKey].UPPSFlag == false {
									for _, entry := range trustedAppReferenceList {
										if (protocol == entry.protocol) && (dstPort == entry.port) {
											if service != entry.service {
												hostMap[srcKey].UntrustedAppConnCount++
												uconnMap[srcDstKey].UPPSFlag = true
											}
										}
									}
								}

								// increment unique dst port: proto : service tuple list for host
								if stringInSlice(tuple, uconnMap[srcDstKey].Tuples) == false {
									uconnMap[srcDstKey].Tuples = append(uconnMap[srcDstKey].Tuples, tuple)
								}

								// Check if invalid cert record was written before the uconns
								// record, we'll need to update it with the tuples.
								if _, ok := certMap[dstKey]; ok {
									// add tuple to invlaid cert list
									if stringInSlice(tuple, certMap[dstKey].Tuples) == false {
										certMap[dstKey].Tuples = append(certMap[dstKey].Tuples, tuple)
									}
								}

								// Increment the connection count for the src-dst pair
								uconnMap[srcDstKey].ConnectionCount++
								hostMap[srcKey].ConnectionCount++
								hostMap[dstKey].ConnectionCount++

								// Only append unique timestamps to tslist
								if int64InSlice(ts, uconnMap[srcDstKey].TsList) == false {
									uconnMap[srcDstKey].TsList = append(uconnMap[srcDstKey].TsList, ts)
								}

								// Append all origIPBytes to origBytesList
								uconnMap[srcDstKey].OrigBytesList = append(uconnMap[srcDstKey].OrigBytesList, origIPBytes)

								// Calculate and store the total number of bytes exchanged by the uconn pair
								uconnMap[srcDstKey].TotalBytes += bytes
								hostMap[srcKey].TotalBytes += bytes
								hostMap[dstKey].TotalBytes += bytes

								// Calculate and store the total duration
								uconnMap[srcDstKey].TotalDuration += duration
								hostMap[srcKey].TotalDuration += duration
								hostMap[dstKey].TotalDuration += duration

								// Replace existing duration if current duration is higher
								if duration > uconnMap[srcDstKey].MaxDuration {
									uconnMap[srcDstKey].MaxDuration = duration
								}

								if duration > hostMap[srcKey].MaxDuration {
									hostMap[srcKey].MaxDuration = duration
								}
								if duration > hostMap[dstKey].MaxDuration {
									hostMap[dstKey].MaxDuration = duration
								}

								mutex.Unlock()

							}

							/// *************************************************************///
							///                             DNS                             ///
							/// *************************************************************///
						case fs.res.Config.T.Structure.DNSTable:
							parseDNS, ok := datum.(*parsetypes.DNS)
							if !ok {
								continue
							}

							domain := parseDNS.Query
							queryTypeName := parseDNS.QTypeName

							// Safely store the number of conns for this uconn
							mutex.Lock()

							// increment domain map count for exploded dns
							explodeddnsMap[domain]++

							// initialize the hostname input objects for new hostnames
							if _, ok := hostnameMap[domain]; !ok {
								hostnameMap[domain] = &hostname.Input{
									Host: domain,
								}
							}

							// extract and store the dns client ip address
							src := parseDNS.Source
							srcIP := net.ParseIP(src)
							srcUniqIP := data.NewUniqueIP(srcIP, parseDNS.AgentUUID, parseDNS.AgentHostname)
							srcKey := srcUniqIP.MapKey()

							hostnameMap[domain].ClientIPs.Insert(srcUniqIP)

							if queryTypeName == "A" {
								answers := parseDNS.Answers
								for _, answer := range answers {
									answerIP := net.ParseIP(answer)
									// Check if answer is an IP address and store it if it is
									if answerIP != nil {
										answerUniqIP := data.NewUniqueIP(answerIP, parseDNS.AgentUUID, parseDNS.AgentHostname)
										hostnameMap[domain].ResolvedIPs.Insert(answerUniqIP)
									}
								}
							}

<<<<<<< HEAD
							// get destination for dns record
							dst := parseDNS.Destination
							dstIP := net.ParseIP(dst)

							// Run conn pair through filter to filter out certain connections
							ignore := fs.filterConnPair(srcIP, dstIP)
							if !ignore {
								// in some of these strings, the empty space will get counted as a domain,
								// don't add host or increment dns query count if queried domain
								// is blank or ends in 'in-addr.arpa'
								if (domain != "") && (!strings.HasSuffix(domain, "in-addr.arpa")) {
									// Check if host map value is set, because this record could
									// come before a relevant conns record
									if _, ok := hostMap[srcKey]; !ok {
										// create new uconn record with src and dst
										// Set IsLocalSrc and IsLocalDst fields based on InternalSubnets setting
										// we only need to do this once if the uconn record does not exist
										hostMap[srcKey] = &host.Input{
											Host:    srcUniqIP,
											IsLocal: util.ContainsIP(fs.GetInternalSubnets(), srcIP),
											IP4:     util.IsIPv4(src),
											IP4Bin:  util.IPv4ToBinary(srcIP),
										}
									}
									// increment dns query count
									hostMap[srcKey].DNSQueryCount++
								}
=======
							// increment txt query count for host in uconn
							if queryTypeName == "TXT" {
								// We don't filter out the src ips like we do with the conn
								// section since a c2 channel running over dns could have an
								// internal ip to internal ip connection and not having that ip
								// in the host table is limiting

								// Check if host map value is set, because this record could
								// come before a relevant conns record
								if _, ok := hostMap[srcKey]; !ok {
									// create new uconn record with src and dst
									// Set IsLocalSrc and IsLocalDst fields based on InternalSubnets setting
									// we only need to do this once if the uconn record does not exist
									hostMap[srcKey] = &host.Input{
										Host:    srcUniqIP,
										IsLocal: util.ContainsIP(fs.GetInternalSubnets(), srcIP),
										IP4:     util.IsIPv4(src),
										IP4Bin:  util.IPv4ToBinary(srcIP),
									}
								}
								// increment txt query count
								hostMap[srcKey].TXTQueryCount++

>>>>>>> 1f9381f6
							}

						mutex.Unlock()

							/// *************************************************************///
							///                             HTTP                             ///
							/// *************************************************************///
						case fs.res.Config.T.Structure.HTTPTable:
							parseHTTP, ok := datum.(*parsetypes.HTTP)
							if !ok {
								continue
							}
							userAgentName := parseHTTP.UserAgent
							src := parseHTTP.Source
							srcIP := net.ParseIP(src)
							srcUniqIP := data.NewUniqueIP(srcIP, parseHTTP.AgentUUID, parseHTTP.AgentHostname)
							host := parseHTTP.Host

							if userAgentName == "" {
								userAgentName = "Empty user agent string"
							}

							// Safely store useragent information
							mutex.Lock()

							// create record if it doesn't exist
							if _, ok := useragentMap[userAgentName]; !ok {
								useragentMap[userAgentName] = &useragent.Input{
									Name:     userAgentName,
									Seen:     1,
									Requests: []string{host},
								}
								useragentMap[userAgentName].OrigIps.Insert(srcUniqIP)
							} else {
								// increment times seen count
								useragentMap[userAgentName].Seen++

								// add src of useragent request to unique array
								useragentMap[userAgentName].OrigIps.Insert(srcUniqIP)

								// add request string to unique array
								if stringInSlice(host, useragentMap[userAgentName].Requests) == false {
									useragentMap[userAgentName].Requests = append(useragentMap[userAgentName].Requests, host)
								}
							}

							mutex.Unlock()

							/// *************************************************************///
							///                             SSL                             ///
							/// *************************************************************///
						case fs.res.Config.T.Structure.SSLTable:
							parseSSL, ok := datum.(*parsetypes.SSL)
							if !ok {
								continue
							}
							ja3Hash := parseSSL.JA3
							src := parseSSL.Source
							dst := parseSSL.Destination
							host := parseSSL.ServerName
							certStatus := parseSSL.ValidationStatus

							srcIP := net.ParseIP(src)
							dstIP := net.ParseIP(dst)

							srcUniqIP := data.NewUniqueIP(srcIP, parseSSL.AgentUUID, parseSSL.AgentHostname)
							dstUniqIP := data.NewUniqueIP(dstIP, parseSSL.AgentUUID, parseSSL.AgentHostname)
							srcDstPair := data.NewUniqueIPPair(srcUniqIP, dstUniqIP)

							srcDstKey := srcDstPair.MapKey()
							dstKey := dstUniqIP.MapKey()

							if ja3Hash == "" {
								ja3Hash = "No JA3 hash generated"
							}

							// Safely store ja3 information
							mutex.Lock()

							// create record if it doesn't exist
							if _, ok := useragentMap[ja3Hash]; !ok {
								useragentMap[ja3Hash] = &useragent.Input{
									Name:     ja3Hash,
									Seen:     1,
									Requests: []string{host},
									JA3:      true,
								}
								useragentMap[ja3Hash].OrigIps.Insert(srcUniqIP)
							} else {
								// increment times seen count
								useragentMap[ja3Hash].Seen++

								// add src of ssl request to unique array
								useragentMap[ja3Hash].OrigIps.Insert(srcUniqIP)

								// add request string to unique array
								if stringInSlice(host, useragentMap[ja3Hash].Requests) == false {
									useragentMap[ja3Hash].Requests = append(useragentMap[ja3Hash].Requests, host)
								}
							}

							//if there's any problem in the certificate, mark it invalid
							if certStatus != "ok" && certStatus != "-" && certStatus != "" && certStatus != " " {
								// Run conn pair through filter to filter out certain connections
								ignore := fs.filterConnPair(srcIP, dstIP)
								if !ignore {

									// Check if uconn map value is set, because this record could
									// come before a relevant uconns record
									if _, ok := uconnMap[srcDstKey]; !ok {
										// create new uconn record if it does not exist
										uconnMap[srcDstKey] = &uconn.Input{
											Hosts:      srcDstPair,
											IsLocalSrc: util.ContainsIP(fs.GetInternalSubnets(), srcIP),
											IsLocalDst: util.ContainsIP(fs.GetInternalSubnets(), dstIP),
										}
									}
									// mark as having invalid cert
									uconnMap[srcDstKey].InvalidCertFlag = true

									// update relevant cert record
									if _, ok := certMap[dstKey]; !ok {
										// create new uconn record if it does not exist
										certMap[dstKey] = &certificate.Input{
											Host: dstUniqIP,
											Seen: 1,
										}
									} else {
										certMap[dstKey].Seen++
									}

									for _, tuple := range uconnMap[srcDstKey].Tuples {
										// mark as having invalid cert
										if stringInSlice(tuple, certMap[dstKey].Tuples) == false {
											certMap[dstKey].Tuples = append(certMap[dstKey].Tuples, tuple)
										}
									}
									// mark as having invalid cert
									if stringInSlice(certStatus, certMap[dstKey].InvalidCerts) == false {
										certMap[dstKey].InvalidCerts = append(certMap[dstKey].InvalidCerts, certStatus)
									}
									// add src of ssl request to unique array
									certMap[dstKey].OrigIps.Insert(srcUniqIP)
								}
							}
							mutex.Unlock()
						}
					}
				}
				indexedFiles[j].ParseTime = time.Now()
				fileHandle.Close()
				logger.WithFields(log.Fields{
					"path": indexedFiles[j].Path,
				}).Info("Finished parsing file")
			}
			wg.Done()
		}(indexedFiles, logger, parsingWG, i, parsingThreads, n)
	}
	parsingWG.Wait()

	return uconnMap, hostMap, explodeddnsMap, hostnameMap, useragentMap, certMap
}

//buildExplodedDNS .....
func (fs *FSImporter) buildExplodedDNS(domainMap map[string]int) {

	if fs.res.Config.S.DNS.Enabled {
		if len(domainMap) > 0 {
			// Set up the database
			explodedDNSRepo := explodeddns.NewMongoRepository(fs.res)
			err := explodedDNSRepo.CreateIndexes()
			if err != nil {
				fs.res.Log.Error(err)
			}
			explodedDNSRepo.Upsert(domainMap)
		} else {
			fmt.Println("\t[!] No DNS data to analyze")
		}

	}
}

//buildExplodedDNS .....
func (fs *FSImporter) buildCertificates(certMap map[string]*certificate.Input) {

	if len(certMap) > 0 {
		// Set up the database
		certificateRepo := certificate.NewMongoRepository(fs.res)
		err := certificateRepo.CreateIndexes()
		if err != nil {
			fs.res.Log.Error(err)
		}
		certificateRepo.Upsert(certMap)
	} else {
		fmt.Println("\t[!] No certificate data to analyze")
	}

}

//buildHostnames .....
func (fs *FSImporter) removeAnalysisChunk(cid int) error {

	// Set up the remover
	removerRepo := remover.NewMongoRemover(fs.res)
	err := removerRepo.Remove(cid)
	if err != nil {
		fs.res.Log.Error(err)
		return err
	}

	fs.res.MetaDB.SetChunk(cid, fs.res.DB.GetSelectedDB(), false)

	return nil

}

//buildHostnames .....
func (fs *FSImporter) buildHostnames(hostnameMap map[string]*hostname.Input) {
	// non-optional module
	if len(hostnameMap) > 0 {
		// Set up the database
		hostnameRepo := hostname.NewMongoRepository(fs.res)
		err := hostnameRepo.CreateIndexes()
		if err != nil {
			fs.res.Log.Error(err)
		}
		hostnameRepo.Upsert(hostnameMap)
	} else {
		fmt.Println("\t[!] No Hostname data to analyze")
	}

}

func (fs *FSImporter) buildUconns(uconnMap map[string]*uconn.Input) {
	// non-optional module
	if len(uconnMap) > 0 {
		// Set up the database
		uconnRepo := uconn.NewMongoRepository(fs.res)

		err := uconnRepo.CreateIndexes()
		if err != nil {
			fs.res.Log.Error(err)
		}

		// send uconns to uconn analysis
		uconnRepo.Upsert(uconnMap)
	} else {
		fmt.Println("\t[!] No Uconn data to analyze")
		fmt.Printf("\t\t[!!] No local network traffic found, please check ")
		fmt.Println("InternalSubnets in your RITA config (/etc/rita/config.yaml)")
	}

}

func (fs *FSImporter) buildHosts(hostMap map[string]*host.Input) {
	// non-optional module
	if len(hostMap) > 0 {
		hostRepo := host.NewMongoRepository(fs.res)

		err := hostRepo.CreateIndexes()
		if err != nil {
			fs.res.Log.Error(err)
		}

		// send uconns to host analysis
		hostRepo.Upsert(hostMap)
	} else {
		fmt.Println("\t[!] No Host data to analyze")
		fmt.Printf("\t\t[!!] No local network traffic found, please check ")
		fmt.Println("InternalSubnets in your RITA config (/etc/rita/config.yaml)")
	}
}

func (fs *FSImporter) markBlacklistedPeers(hostMap map[string]*host.Input) {
	// non-optional module
	if len(hostMap) > 0 {
		blacklistRepo := blacklist.NewMongoRepository(fs.res)

		// send uconns to host analysis
		blacklistRepo.Upsert()
	}
}

func (fs *FSImporter) buildBeacons(uconnMap map[string]*uconn.Input) {
	if fs.res.Config.S.Beacon.Enabled {
		if len(uconnMap) > 0 {
			beaconRepo := beacon.NewMongoRepository(fs.res)

			err := beaconRepo.CreateIndexes()
			if err != nil {
				fs.res.Log.Error(err)
			}

			// send uconns to beacon analysis
			beaconRepo.Upsert(uconnMap)
		} else {
			fmt.Println("\t[!] No Beacon data to analyze")
		}
	}

}

//buildUserAgent .....
func (fs *FSImporter) buildUserAgent(useragentMap map[string]*useragent.Input) {

	if fs.res.Config.S.UserAgent.Enabled {
		if len(useragentMap) > 0 {
			// Set up the database
			useragentRepo := useragent.NewMongoRepository(fs.res)
			err := useragentRepo.CreateIndexes()
			if err != nil {
				fs.res.Log.Error(err)
			}
			useragentRepo.Upsert(useragentMap)
		} else {
			fmt.Println("\t[!] No UserAgent data to analyze")
		}
	}
}

func (fs *FSImporter) updateTimestampRange() {
	session := fs.res.DB.Session.Copy()
	defer session.Close()

	// set collection name
	collectionName := fs.res.Config.T.Structure.UniqueConnTable

	// check if collection already exists
	names, _ := session.DB(fs.res.DB.GetSelectedDB()).CollectionNames()

	exists := false
	// make sure collection exists
	for _, name := range names {
		if name == collectionName {
			exists = true
			break
		}
	}

	if !exists {
		return
	}

	// Build query for aggregation
	timestampMinQuery := []bson.M{
		bson.M{"$project": bson.M{"_id": 0, "ts": "$dat.ts"}},
		bson.M{"$unwind": "$ts"},
		bson.M{"$unwind": "$ts"}, // Not an error, must unwind it twice
		bson.M{"$sort": bson.M{"ts": 1}},
		bson.M{"$limit": 1},
	}

	var resultMin struct {
		Timestamp int64 `bson:"ts"`
	}

	// get iminimum timestamp
	// sort by the timestamp, limit it to 1 (only returns first result)
	err := session.DB(fs.res.DB.GetSelectedDB()).C(collectionName).Pipe(timestampMinQuery).AllowDiskUse().One(&resultMin)

	if err != nil {
		fs.res.Log.WithFields(log.Fields{
			"error": err.Error(),
		}).Error("Could not retrieve minimum timestamp:", err)
		return
	}

	// Build query for aggregation
	timestampMaxQuery := []bson.M{
		bson.M{"$project": bson.M{"_id": 0, "ts": "$dat.ts"}},
		bson.M{"$unwind": "$ts"},
		bson.M{"$unwind": "$ts"}, // Not an error, must unwind it twice
		bson.M{"$sort": bson.M{"ts": -1}},
		bson.M{"$limit": 1},
	}

	var resultMax struct {
		Timestamp int64 `bson:"ts"`
	}

	// get max timestamp
	// sort by the timestamp, limit it to 1 (only returns first result)
	err = session.DB(fs.res.DB.GetSelectedDB()).C(collectionName).Pipe(timestampMaxQuery).AllowDiskUse().One(&resultMax)

	if err != nil {
		fs.res.Log.WithFields(log.Fields{
			"error": err.Error(),
		}).Error("Could not retrieve maximum timestamp:", err)
		return
	}

	// set range in metadatabase
	err = fs.res.MetaDB.AddTSRange(fs.res.DB.GetSelectedDB(), resultMin.Timestamp, resultMax.Timestamp)
	if err != nil {
		fs.res.Log.WithFields(log.Fields{
			"error": err.Error(),
		}).Error("Could not set ts range in metadatabase: ", err)
	}

}

//stringInSlice ...
func stringInSlice(a string, list []string) bool {
	for _, b := range list {
		if b == a {
			return true
		}
	}
	return false
}

//int64InSlice ...
func int64InSlice(a int64, list []int64) bool {
	for _, b := range list {
		if b == a {
			return true
		}
	}
	return false
}<|MERGE_RESOLUTION|>--- conflicted
+++ resolved
@@ -569,35 +569,6 @@
 								}
 							}
 
-<<<<<<< HEAD
-							// get destination for dns record
-							dst := parseDNS.Destination
-							dstIP := net.ParseIP(dst)
-
-							// Run conn pair through filter to filter out certain connections
-							ignore := fs.filterConnPair(srcIP, dstIP)
-							if !ignore {
-								// in some of these strings, the empty space will get counted as a domain,
-								// don't add host or increment dns query count if queried domain
-								// is blank or ends in 'in-addr.arpa'
-								if (domain != "") && (!strings.HasSuffix(domain, "in-addr.arpa")) {
-									// Check if host map value is set, because this record could
-									// come before a relevant conns record
-									if _, ok := hostMap[srcKey]; !ok {
-										// create new uconn record with src and dst
-										// Set IsLocalSrc and IsLocalDst fields based on InternalSubnets setting
-										// we only need to do this once if the uconn record does not exist
-										hostMap[srcKey] = &host.Input{
-											Host:    srcUniqIP,
-											IsLocal: util.ContainsIP(fs.GetInternalSubnets(), srcIP),
-											IP4:     util.IsIPv4(src),
-											IP4Bin:  util.IPv4ToBinary(srcIP),
-										}
-									}
-									// increment dns query count
-									hostMap[srcKey].DNSQueryCount++
-								}
-=======
 							// increment txt query count for host in uconn
 							if queryTypeName == "TXT" {
 								// We don't filter out the src ips like we do with the conn
@@ -621,7 +592,6 @@
 								// increment txt query count
 								hostMap[srcKey].TXTQueryCount++
 
->>>>>>> 1f9381f6
 							}
 
 						mutex.Unlock()
