--- conflicted
+++ resolved
@@ -13,12 +13,6 @@
 
 	"github.com/activecm/rita/config"
 	"github.com/activecm/rita/database"
-<<<<<<< HEAD
-=======
-	"github.com/activecm/rita/parser/beacon"
-	"github.com/activecm/rita/parser/conn"
-	"github.com/activecm/rita/parser/explodeddns"
->>>>>>> 08719ce1
 	fpt "github.com/activecm/rita/parser/fileparsetypes"
 	"github.com/activecm/rita/parser/parsetypes"
 	"github.com/activecm/rita/pkg/beacon"
@@ -93,7 +87,6 @@
 
 	indexedFiles = removeOldFilesFromIndex(indexedFiles, fs.res.MetaDB, fs.res.Log)
 
-<<<<<<< HEAD
 	// obviously this is temporary
 	if !(len(indexedFiles) > 0) {
 		fmt.Println("\n\t[!!!!!] dumb error with file hashing that ethan is working on fixing, please choose a different database name and try again! ")
@@ -102,10 +95,6 @@
 
 	// parse in those files!
 	filterHugeUconnsMap, uconnMap, explodeddnsMap, hostnameMap, useragentMap := fs.parseFiles(indexedFiles, fs.parseThreads, datastore, fs.res.Log)
-=======
-	// parse in those files!
-	filterHugeUconnsMap, uconnMap, explodeddnsMap, hostnameMap := fs.parseFiles(indexedFiles, fs.parseThreads, datastore, fs.res.Log)
->>>>>>> 08719ce1
 
 	// Must wait for all mongodatastore inserts to finish before attempting to delete
 	datastore.Flush()
@@ -113,7 +102,6 @@
 
 	// build Uconns table
 	fs.buildUconns(uconnMap)
-<<<<<<< HEAD
 
 	// build Hosts table
 	fs.buildHosts(uconnMap)
@@ -132,21 +120,6 @@
 
 	fmt.Println("\t[-] Waiting for all inserts to finish ... ")
 
-=======
-
-	// build Hosts table
-	fs.buildHosts(uconnMap)
-
-	// build or update the exploded DNS table
-	fs.buildExplodedDNS(explodeddnsMap)
-
-	// build or update the exploded DNS table
-	fs.buildHostnames(hostnameMap)
-
-	// build or update Beacons table
-	fs.buildBeacons(uconnMap)
-
->>>>>>> 08719ce1
 	fmt.Println("\t[-] Indexing log entries ... ")
 	updateFilesIndex(indexedFiles, fs.res.MetaDB, fs.res.Log)
 
@@ -237,7 +210,6 @@
 //a MongoDB datastore object to store the bro data in, and a logger to report
 //errors and parses the bro files line by line into the database.
 func (fs *FSImporter) parseFiles(indexedFiles []*fpt.IndexedFile, parsingThreads int, datastore Datastore, logger *log.Logger) (
-<<<<<<< HEAD
 	[]uconn.Pair, map[string]uconn.Pair, map[string]int, map[string][]string, map[string]*useragent.Input) {
 
 	fmt.Println("\t[-] Parsing logs to: " + fs.res.DB.GetSelectedDB() + " ... ")
@@ -250,26 +222,11 @@
 
 	// Counts the number of uconns per source-destination pair
 	uconnMap := make(map[string]uconn.Pair)
-=======
-	[]uconn.Pair, map[string]uconn.Pair, map[string]int, map[string][]string) {
-
-	fmt.Println("\t[-] Parsing logs to: " + fs.res.DB.GetSelectedDB() + " ... ")
-	// Counts the number of uconns per source-destination pair
-	explodeddnsMap := make(map[string]int)
-
-	hostnameMap := make(map[string][]string)
->>>>>>> 08719ce1
 
 	//set up parallel parsing
 	n := len(indexedFiles)
 	parsingWG := new(sync.WaitGroup)
 
-<<<<<<< HEAD
-=======
-	// Counts the number of uconns per source-destination pair
-	uconnMap := make(map[string]uconn.Pair)
-
->>>>>>> 08719ce1
 	// map to hold the too many connections uconns
 	var filterHugeUconnsMap []uconn.Pair
 
@@ -283,11 +240,7 @@
 			wg *sync.WaitGroup, start int, jump int, length int) {
 			//comb over array
 			for j := start; j < length; j += jump {
-<<<<<<< HEAD
-				// fmt.Println("\t[-] Parsing " + indexedFiles[j].Path + " -> " + indexedFiles[j].TargetDatabase)
-=======
 				fmt.Println("\t[-] Parsing " + indexedFiles[j].Path + " -> " + indexedFiles[j].TargetDatabase)
->>>>>>> 08719ce1
 
 				//read the file
 				fileHandle, err := os.Open(indexedFiles[j].Path)
@@ -344,16 +297,9 @@
 
 							// If connection pair is not subject to filtering, process
 							if !ignore {
-<<<<<<< HEAD
-
-								// NOTE : isLocal needs to be updated via filtering instead !!!
-								uconnPair.IsLocalSrc = parseConn.FieldByName("LocalOrigin").Interface().(bool)
-								uconnPair.IsLocalDst = parseConn.FieldByName("LocalResponse").Interface().(bool)
-=======
 								// Set IsLocalSrc and IsLocalDst fields based on InternalSubnets setting
 								uconnPair.IsLocalSrc = containsIP(fs.GetInternalSubnets(), net.ParseIP(uconnPair.Src))
 								uconnPair.IsLocalDst = containsIP(fs.GetInternalSubnets(), net.ParseIP(uconnPair.Dst))
->>>>>>> 08719ce1
 								ts := parseConn.FieldByName("TimeStamp").Interface().(int64)
 								origIPBytes := parseConn.FieldByName("OrigIPBytes").Interface().(int64)
 								respIPBytes := parseConn.FieldByName("RespIPBytes").Interface().(int64)
@@ -463,7 +409,6 @@
 									}
 								}
 							}
-<<<<<<< HEAD
 
 							mutex.Unlock()
 
@@ -502,12 +447,6 @@
 							// 	TargetDatabase:   fs.res.DB.GetSelectedDB(),
 							// 	TargetCollection: targetCollection,
 							// })
-						}
-=======
->>>>>>> 08719ce1
-
-							mutex.Unlock()
-
 						}
 					}
 				}
@@ -522,11 +461,7 @@
 	}
 	parsingWG.Wait()
 
-<<<<<<< HEAD
 	return filterHugeUconnsMap, uconnMap, explodeddnsMap, hostnameMap, useragentMap
-=======
-	return filterHugeUconnsMap, uconnMap, explodeddnsMap, hostnameMap
->>>>>>> 08719ce1
 }
 
 func isUniqueTimestamp(timestamp int64, timestamps []int64) bool {
@@ -558,12 +493,6 @@
 
 func (fs *FSImporter) buildUconns(uconnMap map[string]uconn.Pair) {
 	fmt.Println("\t[-] Creating Uconns Collection ...")
-<<<<<<< HEAD
-
-	uconnRepo := uconn.NewMongoRepository(fs.res)
-
-	err := uconnRepo.CreateIndexes()
-=======
 
 	uconnRepo := uconn.NewMongoRepository(fs.res)
 
@@ -582,28 +511,10 @@
 	hostRepo := host.NewMongoRepository(fs.res)
 
 	err := hostRepo.CreateIndexes()
->>>>>>> 08719ce1
 	if err != nil {
 		fs.res.Log.Error(err)
 	}
 
-<<<<<<< HEAD
-	// send uconns to uconn analysis
-	uconnRepo.Upsert(uconnMap)
-
-}
-
-func (fs *FSImporter) buildHosts(uconnMap map[string]uconn.Pair) {
-	fmt.Println("\t[-] Creating Hosts Collection ...")
-	hostRepo := host.NewMongoRepository(fs.res)
-
-	err := hostRepo.CreateIndexes()
-	if err != nil {
-		fs.res.Log.Error(err)
-	}
-
-=======
->>>>>>> 08719ce1
 	// send uconns to host analysis
 	hostRepo.Upsert(uconnMap)
 }
@@ -623,7 +534,6 @@
 
 }
 
-<<<<<<< HEAD
 //buildUserAgent .....
 func (fs *FSImporter) buildUserAgent(useragentMap map[string]*useragent.Input) {
 	fmt.Println("\t[-] Creating UserAgent Collection ...")
@@ -633,8 +543,6 @@
 	useragentRepo.Upsert(useragentMap)
 }
 
-=======
->>>>>>> 08719ce1
 // bulkRemoveHugeUconns loops through every IP pair in filterHugeUconnsMap and deletes all corresponding
 // entries in the "conn" collection. It also creates new entries in the FrequentConnTable collection.
 func (fs *FSImporter) bulkRemoveHugeUconns(filterHugeUconnsMap []uconn.Pair, uconnMap map[string]uconn.Pair) {
@@ -712,10 +620,7 @@
 	}
 }
 
-<<<<<<< HEAD
 //stringInSlice ...
-=======
->>>>>>> 08719ce1
 func stringInSlice(a string, list []string) bool {
 	for _, b := range list {
 		if b == a {
