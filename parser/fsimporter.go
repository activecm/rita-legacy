--- conflicted
+++ resolved
@@ -217,21 +217,13 @@
 //a MongoDB datastore object to store the bro data in, and a logger to report
 //errors and parses the bro files line by line into the database.
 func (fs *FSImporter) parseFiles(indexedFiles []*fpt.IndexedFile, parsingThreads int, logger *log.Logger) (
-<<<<<<< HEAD
-	map[string]*uconn.Pair, map[string]*host.IP, map[string]int, map[string][]string, map[string]*useragent.Input, map[string]*certificate.Input) {
-=======
 	map[string]*uconn.Pair, map[string]*host.IP, map[string]int, map[string]*hostname.Input, map[string]*useragent.Input, map[string]*certificate.Input) {
->>>>>>> 5cd3b74e
 
 	fmt.Println("\t[-] Parsing logs to: " + fs.res.DB.GetSelectedDB() + " ... ")
 	// create log parsing maps
 	explodeddnsMap := make(map[string]int)
 
-<<<<<<< HEAD
-	hostnameMap := make(map[string][]string)
-=======
 	hostnameMap := make(map[string]*hostname.Input)
->>>>>>> 5cd3b74e
 
 	useragentMap := make(map[string]*useragent.Input)
 
@@ -469,30 +461,13 @@
 							// increment domain map count for exploded dns
 							explodeddnsMap[domain]++
 
-<<<<<<< HEAD
-							// Increment the connection count for the src-dst pair
-							if _, ok := hostnameMap[domain]; !ok {
-								hostnameMap[domain] = []string{}
-=======
 							// initialize the hostname input objects for new hostnames
 							if _, ok := hostnameMap[domain]; !ok {
 								hostnameMap[domain] = &hostname.Input{}
->>>>>>> 5cd3b74e
 							}
 
 							// geo.vortex.data.microsoft.com.akadns.net
 
-<<<<<<< HEAD
-							if queryTypeName == "A" {
-								answers := parseDNS.FieldByName("Answers").Interface().([]string)
-								for _, answer := range answers {
-									// Check if answer is an IP address
-									if net.ParseIP(answer) != nil {
-										if stringInSlice(answer, hostnameMap[domain]) == false {
-											hostnameMap[domain] = append(hostnameMap[domain], answer)
-										}
-
-=======
 							// extract and store the dns client ip address
 							src := parseDNS.FieldByName("Source").Interface().(string)
 							if stringInSlice(src, hostnameMap[domain].ClientIPs) == false {
@@ -507,19 +482,13 @@
 										if stringInSlice(answer, hostnameMap[domain].ResolvedIPs) == false {
 											hostnameMap[domain].ResolvedIPs = append(hostnameMap[domain].ResolvedIPs, answer)
 										}
->>>>>>> 5cd3b74e
 									}
 								}
 							}
 
 							// increment txt query count for host in uconn
 							if queryTypeName == "TXT" {
-<<<<<<< HEAD
-								// get source destination pair for dns record
-								src := parseDNS.FieldByName("Source").Interface().(string)
-=======
 								// get destination for dns record
->>>>>>> 5cd3b74e
 								dst := parseDNS.FieldByName("Destination").Interface().(string)
 
 								// Run conn pair through filter to filter out certain connections
@@ -736,11 +705,7 @@
 }
 
 //buildHostnames .....
-<<<<<<< HEAD
-func (fs *FSImporter) buildHostnames(hostnameMap map[string][]string) {
-=======
 func (fs *FSImporter) buildHostnames(hostnameMap map[string]*hostname.Input) {
->>>>>>> 5cd3b74e
 	// non-optional module
 	if len(hostnameMap) > 0 {
 		// Set up the database
