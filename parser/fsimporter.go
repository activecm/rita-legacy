--- conflicted
+++ resolved
@@ -348,718 +348,6 @@
 					}
 
 					//parse the line
-<<<<<<< HEAD
-					datum := parseLine(
-						fileScanner.Text(),
-						indexedFiles[j].GetHeader(),
-						indexedFiles[j].GetFieldMap(),
-						indexedFiles[j].GetBroDataFactory(),
-						indexedFiles[j].IsJSON(),
-						logger,
-					)
-
-					if datum != nil {
-						//figure out which collection (dns, http, or conn/conn_long) this line is heading for
-						targetCollection := indexedFiles[j].TargetCollection
-
-						switch targetCollection {
-
-						/// *************************************************************///
-						///                           CONNS                              ///
-						/// *************************************************************///
-						case fs.res.Config.T.Structure.ConnTable:
-
-							parseConn, ok := datum.(*parsetypes.Conn)
-							if !ok {
-								continue
-							}
-
-							// get source destination pair for connection record
-							src := parseConn.Source
-							dst := parseConn.Destination
-
-							// parse addresses into binary format
-							srcIP := net.ParseIP(src)
-							dstIP := net.ParseIP(dst)
-
-							// disambiguate addresses which are not publicly routable
-							srcUniqIP := data.NewUniqueIP(srcIP, parseConn.AgentUUID, parseConn.AgentHostname)
-							dstUniqIP := data.NewUniqueIP(dstIP, parseConn.AgentUUID, parseConn.AgentHostname)
-							srcDstPair := data.NewUniqueIPPair(srcUniqIP, dstUniqIP)
-
-							// get aggregation keys for ip addresses and connection pair
-							srcKey := srcUniqIP.MapKey()
-							dstKey := dstUniqIP.MapKey()
-							srcDstKey := srcDstPair.MapKey()
-
-							// Run conn pair through filter to filter out certain connections
-							ignore := fs.filterConnPair(srcIP, dstIP)
-
-							// If connection pair is not subject to filtering, process
-							if !ignore {
-								ts := parseConn.TimeStamp
-								origIPBytes := parseConn.OrigIPBytes
-								respIPBytes := parseConn.RespIPBytes
-								duration := parseConn.Duration
-								duration = math.Ceil((duration)*10000) / 10000
-								bytes := int64(origIPBytes + respIPBytes)
-								protocol := parseConn.Proto
-								service := parseConn.Service
-								dstPort := parseConn.DestinationPort
-								uid := parseConn.UID
-
-								var tuple string
-								if service == "" {
-									tuple = strconv.Itoa(dstPort) + ":" + protocol + ":-"
-								} else {
-									tuple = strconv.Itoa(dstPort) + ":" + protocol + ":" + service
-								}
-
-								// Safely store the number of conns for this uconn
-								mutex.Lock()
-
-								// Check if the map value is set
-								if _, ok := hostMap[srcKey]; !ok {
-									// create new host record with src and dst
-									hostMap[srcKey] = &host.Input{
-										Host:    srcUniqIP,
-										IsLocal: util.ContainsIP(fs.GetInternalSubnets(), srcIP),
-										IP4:     util.IsIPv4(src),
-										IP4Bin:  util.IPv4ToBinary(srcIP),
-									}
-								}
-
-								// Check if the map value is set
-								if _, ok := hostMap[dstKey]; !ok {
-									// create new host record with src and dst
-									hostMap[dstKey] = &host.Input{
-										Host:    dstUniqIP,
-										IsLocal: util.ContainsIP(fs.GetInternalSubnets(), dstIP),
-										IP4:     util.IsIPv4(dst),
-										IP4Bin:  util.IPv4ToBinary(dstIP),
-									}
-								}
-
-								// Check if the map value is set
-								if _, ok := uconnMap[srcDstKey]; !ok {
-									// create new uconn record with src and dst
-									// Set IsLocalSrc and IsLocalDst fields based on InternalSubnets setting
-									// we only need to do this once if the uconn record does not exist
-									uconnMap[srcDstKey] = &uconn.Input{
-										Hosts:      srcDstPair,
-										IsLocalSrc: util.ContainsIP(fs.GetInternalSubnets(), srcIP),
-										IsLocalDst: util.ContainsIP(fs.GetInternalSubnets(), dstIP),
-									}
-
-									hostMap[srcKey].CountSrc++
-									hostMap[dstKey].CountDst++
-								}
-
-								// If the ConnStateList map doesn't exist for this entry, create it.
-								if uconnMap[srcDstKey].ConnStateMap == nil {
-									uconnMap[srcDstKey].ConnStateMap = make(map[string]*uconn.ConnState)
-								}
-
-								// If an entry for this connection is present, it means it was
-								// marked as open and we should now mark it as closed. No need
-								// to update any other attributes as we are going to discard
-								// them later anyways since the data will now go into the
-								// dat section of the uconn entry
-								if _, ok := uconnMap[srcDstKey].ConnStateMap[uid]; ok {
-
-									uconnMap[srcDstKey].ConnStateMap[uid].Open = false
-								}
-
-								// this is to keep track of how many times a host connected to
-								// an unexpected port - proto - service Tuple
-								// we only want to increment the count once per unique destination,
-								// not once per connection, hence the flag and the check
-								if !uconnMap[srcDstKey].UPPSFlag {
-									for _, entry := range trustedAppReferenceList {
-										if (protocol == entry.protocol) && (dstPort == entry.port) {
-											if service != entry.service {
-												uconnMap[srcDstKey].UPPSFlag = true
-
-												hostMap[srcKey].UntrustedAppConnCount++
-											}
-										}
-									}
-								}
-
-								// increment unique dst port: proto : service tuple list for host.
-								if !stringInSlice(tuple, uconnMap[srcDstKey].Tuples) {
-									uconnMap[srcDstKey].Tuples = append(uconnMap[srcDstKey].Tuples, tuple)
-								}
-
-								// Check if invalid cert record was written before the uconns
-								// record, we'll need to update it with the tuples.
-								if _, ok := certMap[dstKey]; ok {
-									// add tuple to invlaid cert list
-									if !stringInSlice(tuple, certMap[dstKey].Tuples) {
-										certMap[dstKey].Tuples = append(certMap[dstKey].Tuples, tuple)
-									}
-								}
-
-								// Replace existing duration if current duration is higher.
-								if duration > uconnMap[srcDstKey].MaxDuration {
-									uconnMap[srcDstKey].MaxDuration = duration
-								}
-
-								if duration > hostMap[srcKey].MaxDuration {
-									hostMap[srcKey].MaxDuration = duration
-								}
-								if duration > hostMap[dstKey].MaxDuration {
-									hostMap[dstKey].MaxDuration = duration
-								}
-
-								// Increment the connection count for the src-dst pair
-								uconnMap[srcDstKey].ConnectionCount++
-
-								// Not sure if this is used anywhere?
-								hostMap[srcKey].ConnectionCount++
-								hostMap[dstKey].ConnectionCount++
-
-								// Only append unique timestamps to tslist
-								if !int64InSlice(ts, uconnMap[srcDstKey].TsList) {
-									uconnMap[srcDstKey].TsList = append(uconnMap[srcDstKey].TsList, ts)
-								}
-
-								// Append all origIPBytes to origBytesList
-								uconnMap[srcDstKey].OrigBytesList = append(uconnMap[srcDstKey].OrigBytesList, origIPBytes)
-
-								// Calculate and store the total number of bytes exchanged by the uconn pair
-								uconnMap[srcDstKey].TotalBytes += bytes
-
-								// Not sure that this is used anywhere?
-								hostMap[srcKey].TotalBytes += bytes
-								hostMap[dstKey].TotalBytes += bytes
-
-								// Calculate and store the total duration
-								uconnMap[srcDstKey].TotalDuration += duration
-
-								// Not sure that this is used anywhere?
-								hostMap[srcKey].TotalDuration += duration
-								hostMap[dstKey].TotalDuration += duration
-
-								mutex.Unlock()
-
-							}
-
-						/// *************************************************************///
-						///                             DNS                              ///
-						/// *************************************************************///
-						case fs.res.Config.T.Structure.DNSTable:
-							parseDNS, ok := datum.(*parsetypes.DNS)
-							if !ok {
-								continue
-							}
-
-							domain := parseDNS.Query
-							queryTypeName := parseDNS.QTypeName
-
-							// extract and store the dns client ip address
-							src := parseDNS.Source
-							srcIP := net.ParseIP(src)
-
-							// Run domain through filter to filter out certain domains
-							ignore := (fs.filterDomain(domain) || fs.filterSingleIP(srcIP))
-
-							// If domain is not subject to filtering, process
-							if !ignore {
-
-								// Safely store the number of conns for this uconn
-								mutex.Lock()
-
-								// increment domain map count for exploded dns
-								explodeddnsMap[domain]++
-
-								// initialize the hostname input objects for new hostnames
-								if _, ok := hostnameMap[domain]; !ok {
-									hostnameMap[domain] = &hostname.Input{
-										Host: domain,
-									}
-								}
-
-								srcUniqIP := data.NewUniqueIP(srcIP, parseDNS.AgentUUID, parseDNS.AgentHostname)
-								srcKey := srcUniqIP.MapKey()
-
-								hostnameMap[domain].ClientIPs.Insert(srcUniqIP)
-
-								if queryTypeName == "A" {
-									answers := parseDNS.Answers
-									for _, answer := range answers {
-										answerIP := net.ParseIP(answer)
-										// Check if answer is an IP address and store it if it is
-										if answerIP != nil {
-											answerUniqIP := data.NewUniqueIP(answerIP, parseDNS.AgentUUID, parseDNS.AgentHostname)
-											hostnameMap[domain].ResolvedIPs.Insert(answerUniqIP)
-										}
-									}
-								}
-
-								// We don't filter out the src ips like we do with the conn
-								// section since a c2 channel running over dns could have an
-								// internal ip to internal ip connection and not having that ip
-								// in the host table is limiting
-
-								// in some of these strings, the empty space will get counted as a domain,
-								// don't add host or increment dns query count if queried domain
-								// is blank or ends in 'in-addr.arpa'
-								if (domain != "") && (!strings.HasSuffix(domain, "in-addr.arpa")) {
-									// Check if host map value is set, because this record could
-									// come before a relevant conns record
-									if _, ok := hostMap[srcKey]; !ok {
-										// create new uconn record with src and dst
-										// Set IsLocalSrc and IsLocalDst fields based on InternalSubnets setting
-										// we only need to do this once if the uconn record does not exist
-										hostMap[srcKey] = &host.Input{
-											Host:    srcUniqIP,
-											IsLocal: util.ContainsIP(fs.GetInternalSubnets(), srcIP),
-											IP4:     util.IsIPv4(src),
-											IP4Bin:  util.IPv4ToBinary(srcIP),
-										}
-									}
-
-									// if there are no entries in the dnsquerycount map for this
-									// srcKey, initialize map
-									if hostMap[srcKey].DNSQueryCount == nil {
-										hostMap[srcKey].DNSQueryCount = make(map[string]int64)
-									}
-
-									// increment the dns query count for this domain
-									hostMap[srcKey].DNSQueryCount[domain]++
-								}
-
-								mutex.Unlock()
-							}
-
-						/// *************************************************************///
-						///                             HTTP                             ///
-						/// *************************************************************///
-						case fs.res.Config.T.Structure.HTTPTable:
-							parseHTTP, ok := datum.(*parsetypes.HTTP)
-							if !ok {
-								continue
-							}
-
-							// get source destination pair for connection record
-							src := parseHTTP.Source
-							dst := parseHTTP.Destination
-
-							// parse addresses into binary format
-							srcIP := net.ParseIP(src)
-							dstIP := net.ParseIP(dst)
-
-							// parse host
-							fqdn := parseHTTP.Host
-
-							// parse method type
-							method := parseHTTP.Method
-
-							// check if destination is a proxy server based on HTTP method
-							dstIsProxy := (method == "CONNECT")
-
-							// if the HTTP method is CONNECT, then the srcIP is communicating
-							// to an FQDN through the dstIP proxy. We need to handle that
-							// as a special case here so that we don't filter internal->internal
-							// connections if the dstIP is an internal IP because the dstIP
-							// is an intermediary and not the final destination.
-							//
-							// The dstIP filter check is not included for proxy connections either
-							// because it isn't really the destination and I don't think that it makes
-							// sense in this context to check for it. If the proxy IP is external,
-							// this will also allow a user to filter results from other modules
-							// (e.g., beacons), where false positives might arise due to the proxy IP
-							// appearing as a destination, while still allowing for processing that
-							// data for the proxy modules
-							if dstIsProxy {
-								if fs.filterDomain(fqdn) || fs.filterSingleIP(srcIP) {
-									continue
-								}
-							} else if fs.filterDomain(fqdn) || fs.filterConnPair(srcIP, dstIP) {
-								continue
-							}
-
-							// disambiguate addresses which are not publicly routable
-							srcUniqIP := data.NewUniqueIP(srcIP, parseHTTP.AgentUUID, parseHTTP.AgentHostname)
-							dstUniqIP := data.NewUniqueIP(dstIP, parseHTTP.AgentUUID, parseHTTP.AgentHostname)
-							srcProxyFQDNTrio := beaconproxy.NewUniqueSrcProxyHostnameTrio(srcUniqIP, dstUniqIP, fqdn)
-
-							// get aggregation keys for ip addresses and connection pair
-							srcProxyFQDNKey := srcProxyFQDNTrio.MapKey()
-
-							// check if internal IP is requesting a connection
-							// through a proxy
-							if dstIsProxy {
-
-								// Safely store the number of conns for this uconn
-								mutex.Lock()
-
-								// add client (src) IP to hostname map
-
-								// Check if the map value is set
-								if _, ok := proxyHostnameMap[srcProxyFQDNKey]; !ok {
-									// create new host record with src and dst
-									proxyHostnameMap[srcProxyFQDNKey] = &beaconproxy.Input{
-										Hosts: srcProxyFQDNTrio,
-									}
-								}
-
-								// increment connection count
-								proxyHostnameMap[srcProxyFQDNKey].ConnectionCount++
-
-								// parse timestamp
-								ts := parseHTTP.TimeStamp
-
-								// add timestamp to unique timestamp list
-								if !int64InSlice(ts, proxyHostnameMap[srcProxyFQDNKey].TsList) {
-									proxyHostnameMap[srcProxyFQDNKey].TsList = append(proxyHostnameMap[srcProxyFQDNKey].TsList, ts)
-								}
-
-								mutex.Unlock()
-
-							}
-
-							// parse out useragent info
-							userAgentName := parseHTTP.UserAgent
-							if userAgentName == "" {
-								userAgentName = "Empty user agent string"
-							}
-
-							// Safely store useragent information
-							mutex.Lock()
-
-							// create record if it doesn't exist
-							if _, ok := useragentMap[userAgentName]; !ok {
-								useragentMap[userAgentName] = &useragent.Input{
-									Name:     userAgentName,
-									Seen:     1,
-									Requests: []string{fqdn},
-								}
-								useragentMap[userAgentName].OrigIps.Insert(srcUniqIP)
-							} else {
-								// increment times seen count
-								useragentMap[userAgentName].Seen++
-
-								// add src of useragent request to unique array
-								useragentMap[userAgentName].OrigIps.Insert(srcUniqIP)
-
-								// add request string to unique array
-								if !stringInSlice(fqdn, useragentMap[userAgentName].Requests) {
-									useragentMap[userAgentName].Requests = append(useragentMap[userAgentName].Requests, fqdn)
-								}
-							}
-
-							mutex.Unlock()
-
-						/// *************************************************************///
-						///                           OPEN CONNS                         ///
-						/// *************************************************************///
-						case fs.res.Config.T.Structure.OpenConnTable:
-							parseConn, ok := datum.(*parsetypes.OpenConn)
-							if !ok {
-								continue
-							}
-
-							// get source destination pair for connection record
-							src := parseConn.Source
-							dst := parseConn.Destination
-
-							// parse addresses into binary format
-							srcIP := net.ParseIP(src)
-							dstIP := net.ParseIP(dst)
-
-							// disambiguate addresses which are not publicly routable
-							srcUniqIP := data.NewUniqueIP(srcIP, parseConn.AgentUUID, parseConn.AgentHostname)
-							dstUniqIP := data.NewUniqueIP(dstIP, parseConn.AgentUUID, parseConn.AgentHostname)
-							srcDstPair := data.NewUniqueIPPair(srcUniqIP, dstUniqIP)
-
-							// get aggregation keys for ip addresses and connection pair
-							srcKey := srcUniqIP.MapKey()
-							dstKey := dstUniqIP.MapKey()
-							srcDstKey := srcDstPair.MapKey()
-
-							// Run conn pair through filter to filter out certain connections
-							ignore := fs.filterConnPair(srcIP, dstIP)
-
-							// If connection pair is not subject to filtering, process
-							if !ignore {
-								ts := parseConn.TimeStamp
-								origIPBytes := parseConn.OrigIPBytes
-								respIPBytes := parseConn.RespIPBytes
-								duration := parseConn.Duration
-								duration = math.Ceil((duration)*10000) / 10000
-								bytes := int64(origIPBytes + respIPBytes)
-								protocol := parseConn.Proto
-								service := parseConn.Service
-								dstPort := parseConn.DestinationPort
-								uid := parseConn.UID
-
-								var tuple string
-								if service == "" {
-									tuple = strconv.Itoa(dstPort) + ":" + protocol + ":-"
-								} else {
-									tuple = strconv.Itoa(dstPort) + ":" + protocol + ":" + service
-								}
-
-								// Safely store the number of conns for this uconn
-								mutex.Lock()
-
-								// Check if the map value is set
-								if _, ok := hostMap[srcKey]; !ok {
-									// create new host record with src and dst
-									hostMap[srcKey] = &host.Input{
-										Host:    srcUniqIP,
-										IsLocal: util.ContainsIP(fs.GetInternalSubnets(), srcIP),
-										IP4:     util.IsIPv4(src),
-										IP4Bin:  util.IPv4ToBinary(srcIP),
-									}
-								}
-
-								// Check if the map value is set
-								if _, ok := hostMap[dstKey]; !ok {
-									// create new host record with src and dst
-									hostMap[dstKey] = &host.Input{
-										Host:    dstUniqIP,
-										IsLocal: util.ContainsIP(fs.GetInternalSubnets(), dstIP),
-										IP4:     util.IsIPv4(dst),
-										IP4Bin:  util.IPv4ToBinary(dstIP),
-									}
-								}
-
-								// Check if the map value is set
-								if _, ok := uconnMap[srcDstKey]; !ok {
-									// create new uconn record with src and dst
-									// Set IsLocalSrc and IsLocalDst fields based on InternalSubnets setting
-									// we only need to do this once if the uconn record does not exist
-									uconnMap[srcDstKey] = &uconn.Input{
-										Hosts:      srcDstPair,
-										IsLocalSrc: util.ContainsIP(fs.GetInternalSubnets(), srcIP),
-										IsLocalDst: util.ContainsIP(fs.GetInternalSubnets(), dstIP),
-									}
-
-									// Can do this even if the connection is open. For each set of logs we
-									// process, we increment these values once per unique connection.
-									// This might mean that an open connection has caused these values
-									// to be incremented, but that is ok.
-									hostMap[srcKey].CountSrc++
-									hostMap[dstKey].CountDst++
-								}
-
-								// If the ConnStateList map doesn't exist for this entry, create it.
-								if uconnMap[srcDstKey].ConnStateMap == nil {
-									uconnMap[srcDstKey].ConnStateMap = make(map[string]*uconn.ConnState)
-								}
-
-								// If an entry for this open connection is present, first check
-								// to make sure it hasn't been marked as closed. If it was marked
-								// as closed, that supersedes any open connections information.
-								// Otherwise, if it's open then check if this more up-to-date data
-								// (i.e., longer duration)
-								if _, ok := uconnMap[srcDstKey].ConnStateMap[uid]; ok {
-									if (uconnMap[srcDstKey].ConnStateMap[uid].Open) && (duration > uconnMap[srcDstKey].ConnStateMap[uid].Duration) {
-										uconnMap[srcDstKey].ConnStateMap[uid].Duration = duration
-
-										// If current duration is longer than previous duration, we can
-										// also assume that current bytes is /at least/ as big as the
-										// stored value for bytes...same for OrigBytes
-										uconnMap[srcDstKey].ConnStateMap[uid].Bytes = bytes
-										uconnMap[srcDstKey].ConnStateMap[uid].OrigBytes = origIPBytes
-									}
-								} else {
-									// No entry was present for a connection with this UID. Create a new
-									// entry and set the Open state accordingly
-									uconnMap[srcDstKey].ConnStateMap[uid] = &uconn.ConnState{
-										Bytes:     bytes,
-										Duration:  duration,
-										Open:      true,
-										OrigBytes: origIPBytes,
-										Ts:        ts, //ts is the timestamp at which the connection was detected
-										Tuple:     tuple,
-									}
-								}
-
-								// this is to keep track of how many times a host connected to
-								// an unexpected port - proto - service Tuple
-								// we only want to increment the count once per unique destination,
-								// not once per connection, hence the flag and the check
-								if !uconnMap[srcDstKey].UPPSFlag {
-									for _, entry := range trustedAppReferenceList {
-										if (protocol == entry.protocol) && (dstPort == entry.port) {
-											if service != entry.service {
-												uconnMap[srcDstKey].UPPSFlag = true
-											}
-										}
-									}
-								}
-
-								// increment unique dst port: proto : service tuple list for host.
-								// Fine to do this with open connections as it's idempotent (yes, I like that word...)
-								if !stringInSlice(tuple, uconnMap[srcDstKey].Tuples) {
-									uconnMap[srcDstKey].Tuples = append(uconnMap[srcDstKey].Tuples, tuple)
-								}
-
-								// Check if invalid cert record was written before the uconns
-								// record, we'll need to update it with the tuples.
-								// Fine to do this with open connections as it's idempotent
-								if _, ok := certMap[dstKey]; ok {
-									// add tuple to invlaid cert list
-									if !stringInSlice(tuple, certMap[dstKey].Tuples) {
-										certMap[dstKey].Tuples = append(certMap[dstKey].Tuples, tuple)
-									}
-								}
-
-								// Replace existing duration if current duration is higher. It's fine
-								// to do this if the connection is still open as it will just get replaced
-								// later when the connection closes. If an open connection is responsible
-								// for the longest duration, we want to see that.
-								if duration > uconnMap[srcDstKey].MaxDuration {
-									uconnMap[srcDstKey].MaxDuration = duration
-								}
-
-								if duration > hostMap[srcKey].MaxDuration {
-									hostMap[srcKey].MaxDuration = duration
-								}
-								if duration > hostMap[dstKey].MaxDuration {
-									hostMap[dstKey].MaxDuration = duration
-								}
-
-								// NOTE: We are not incrementing the connection counters until the
-								// connection closes to prevent double-counting.
-
-								mutex.Unlock()
-
-							}
-
-						/// *************************************************************///
-						///                             SSL                              ///
-						/// *************************************************************///
-						case fs.res.Config.T.Structure.SSLTable:
-							parseSSL, ok := datum.(*parsetypes.SSL)
-							if !ok {
-								continue
-							}
-							ja3Hash := parseSSL.JA3
-							src := parseSSL.Source
-							dst := parseSSL.Destination
-							hostName := parseSSL.ServerName
-							certStatus := parseSSL.ValidationStatus
-
-							srcIP := net.ParseIP(src)
-							dstIP := net.ParseIP(dst)
-
-							srcUniqIP := data.NewUniqueIP(srcIP, parseSSL.AgentUUID, parseSSL.AgentHostname)
-							dstUniqIP := data.NewUniqueIP(dstIP, parseSSL.AgentUUID, parseSSL.AgentHostname)
-							srcDstPair := data.NewUniqueIPPair(srcUniqIP, dstUniqIP)
-
-							srcDstKey := srcDstPair.MapKey()
-							srcKey := srcUniqIP.MapKey()
-							dstKey := dstUniqIP.MapKey()
-
-							if ja3Hash == "" {
-								ja3Hash = "No JA3 hash generated"
-							}
-
-							// Safely store ja3 information
-							mutex.Lock()
-
-							// create useragent record if it doesn't exist
-							if _, ok := useragentMap[ja3Hash]; !ok {
-								useragentMap[ja3Hash] = &useragent.Input{
-									Name:     ja3Hash,
-									Seen:     1,
-									Requests: []string{hostName},
-									JA3:      true,
-								}
-								useragentMap[ja3Hash].OrigIps.Insert(srcUniqIP)
-							} else {
-								// increment times seen count
-								useragentMap[ja3Hash].Seen++
-
-								// add src of ssl request to unique array
-								useragentMap[ja3Hash].OrigIps.Insert(srcUniqIP)
-
-								// add request string to unique array
-								if !stringInSlice(hostName, useragentMap[ja3Hash].Requests) {
-									useragentMap[ja3Hash].Requests = append(useragentMap[ja3Hash].Requests, hostName)
-								}
-							}
-
-							// create uconn and cert records
-							// Run conn pair through filter to filter out certain connections
-							ignore := fs.filterConnPair(srcIP, dstIP)
-							if !ignore {
-								// Check if the map value is set
-								if _, ok := hostMap[srcKey]; !ok {
-									// create new host record with src and dst
-									hostMap[srcKey] = &host.Input{
-										Host:    srcUniqIP,
-										IsLocal: util.ContainsIP(fs.GetInternalSubnets(), srcIP),
-										IP4:     util.IsIPv4(src),
-										IP4Bin:  util.IPv4ToBinary(srcIP),
-									}
-								}
-
-								// Check if the map value is set
-								if _, ok := hostMap[dstKey]; !ok {
-									// create new host record with src and dst
-									hostMap[dstKey] = &host.Input{
-										Host:    dstUniqIP,
-										IsLocal: util.ContainsIP(fs.GetInternalSubnets(), dstIP),
-										IP4:     util.IsIPv4(dst),
-										IP4Bin:  util.IPv4ToBinary(dstIP),
-									}
-								}
-
-								// Check if uconn map value is set, because this record could
-								// come before a relevant uconns record (or may be the only source
-								// for the uconns record)
-								if _, ok := uconnMap[srcDstKey]; !ok {
-									// create new uconn record if it does not exist
-									uconnMap[srcDstKey] = &uconn.Input{
-										Hosts:      srcDstPair,
-										IsLocalSrc: util.ContainsIP(fs.GetInternalSubnets(), srcIP),
-										IsLocalDst: util.ContainsIP(fs.GetInternalSubnets(), dstIP),
-									}
-
-									hostMap[srcKey].CountSrc++
-									hostMap[dstKey].CountDst++
-								}
-
-								//if there's any problem in the certificate, mark it invalid
-								if certStatus != "ok" && certStatus != "-" && certStatus != "" && certStatus != " " {
-									// mark as having invalid cert
-									uconnMap[srcDstKey].InvalidCertFlag = true
-
-									// update relevant cert record
-									if _, ok := certMap[dstKey]; !ok {
-										// create new uconn record if it does not exist
-										certMap[dstKey] = &certificate.Input{
-											Host: dstUniqIP,
-											Seen: 1,
-										}
-									} else {
-										certMap[dstKey].Seen++
-									}
-
-									for _, tuple := range uconnMap[srcDstKey].Tuples {
-										// mark as having invalid cert
-										if !stringInSlice(tuple, certMap[dstKey].Tuples) {
-											certMap[dstKey].Tuples = append(certMap[dstKey].Tuples, tuple)
-										}
-									}
-									// mark as having invalid cert
-									if !stringInSlice(certStatus, certMap[dstKey].InvalidCerts) {
-										certMap[dstKey].InvalidCerts = append(certMap[dstKey].InvalidCerts, certStatus)
-									}
-									// add src of ssl request to unique array
-									certMap[dstKey].OrigIps.Insert(srcUniqIP)
-								}
-							}
-
-							mutex.Unlock()
-						}
-=======
 					var entry parsetypes.BroData
 					if indexedFiles[j].IsJSON() {
 						entry = files.ParseJSONLine(fileScanner.Bytes(), indexedFiles[j].GetBroDataFactory(), logger)
@@ -1087,7 +375,6 @@
 						parseOpenConnEntry(typedEntry, fs.filter, retVals)
 					case *parsetypes.SSL:
 						parseSSLEntry(typedEntry, fs.filter, retVals)
->>>>>>> 13b2e779
 					}
 				}
 				indexedFiles[j].ParseTime = time.Now()
