--- conflicted
+++ resolved
@@ -142,15 +142,11 @@
 
 		if chunkSet {
 			fmt.Println("\t[-] Removing outdated data from rolling dataset ... ")
-<<<<<<< HEAD
 			err := fs.removeAnalysisChunk(fs.currentChunk)
 			if err != nil {
 				fmt.Println("\t[!] Failed to remove outdata data from rolling dataset")
 				return
 			}
-=======
-			fs.removeAnalysisChunk(fs.currentChunk)
->>>>>>> 68588605
 		}
 	}
 
@@ -183,7 +179,6 @@
 
 	// build or update Beacons table
 	fs.buildBeacons(uconnMap)
-<<<<<<< HEAD
 
 	// build or update UserAgent table
 	fs.buildUserAgent(useragentMap)
@@ -191,15 +186,6 @@
 	// build or update Certificate table
 	fs.buildCertificates(certMap)
 
-=======
-
-	// build or update UserAgent table
-	fs.buildUserAgent(useragentMap)
-
-	// build or update Certificate table
-	fs.buildCertificates(certMap)
-
->>>>>>> 68588605
 	// update blacklisted peers in hosts collection
 	fs.markBlacklistedPeers(hostMap)
 
@@ -235,21 +221,13 @@
 //a MongoDB datastore object to store the bro data in, and a logger to report
 //errors and parses the bro files line by line into the database.
 func (fs *FSImporter) parseFiles(indexedFiles []*fpt.IndexedFile, parsingThreads int, logger *log.Logger) (
-<<<<<<< HEAD
-	map[string]*uconn.Pair, map[string]*host.IP, map[string]int, map[string][]string, map[string]*useragent.Input, map[string]*certificate.Input) {
-=======
 	map[string]*uconn.Pair, map[string]*host.IP, map[string]int, map[string]*hostname.Input, map[string]*useragent.Input, map[string]*certificate.Input) {
->>>>>>> 68588605
 
 	fmt.Println("\t[-] Parsing logs to: " + fs.res.DB.GetSelectedDB() + " ... ")
 	// create log parsing maps
 	explodeddnsMap := make(map[string]int)
 
-<<<<<<< HEAD
-	hostnameMap := make(map[string][]string)
-=======
 	hostnameMap := make(map[string]*hostname.Input)
->>>>>>> 68588605
 
 	useragentMap := make(map[string]*useragent.Input)
 
@@ -487,30 +465,13 @@
 							// increment domain map count for exploded dns
 							explodeddnsMap[domain]++
 
-<<<<<<< HEAD
-							// Increment the connection count for the src-dst pair
-							if _, ok := hostnameMap[domain]; !ok {
-								hostnameMap[domain] = []string{}
-=======
 							// initialize the hostname input objects for new hostnames
 							if _, ok := hostnameMap[domain]; !ok {
 								hostnameMap[domain] = &hostname.Input{}
->>>>>>> 68588605
 							}
 
 							// geo.vortex.data.microsoft.com.akadns.net
 
-<<<<<<< HEAD
-							if queryTypeName == "A" {
-								answers := parseDNS.FieldByName("Answers").Interface().([]string)
-								for _, answer := range answers {
-									// Check if answer is an IP address
-									if net.ParseIP(answer) != nil {
-										if stringInSlice(answer, hostnameMap[domain]) == false {
-											hostnameMap[domain] = append(hostnameMap[domain], answer)
-										}
-
-=======
 							// extract and store the dns client ip address
 							src := parseDNS.FieldByName("Source").Interface().(string)
 							if stringInSlice(src, hostnameMap[domain].ClientIPs) == false {
@@ -525,19 +486,13 @@
 										if stringInSlice(answer, hostnameMap[domain].ResolvedIPs) == false {
 											hostnameMap[domain].ResolvedIPs = append(hostnameMap[domain].ResolvedIPs, answer)
 										}
->>>>>>> 68588605
 									}
 								}
 							}
 
 							// increment txt query count for host in uconn
 							if queryTypeName == "TXT" {
-<<<<<<< HEAD
-								// get source destination pair for dns record
-								src := parseDNS.FieldByName("Source").Interface().(string)
-=======
 								// get destination for dns record
->>>>>>> 68588605
 								dst := parseDNS.FieldByName("Destination").Interface().(string)
 
 								// Run conn pair through filter to filter out certain connections
@@ -607,10 +562,6 @@
 							host := parseSSL.FieldByName("ServerName").Interface().(string)
 							certStatus := parseSSL.FieldByName("ValidationStatus").Interface().(string)
 
-<<<<<<< HEAD
-=======
-							// fmt.Println(ja3Hash)
->>>>>>> 68588605
 							// Safely store ja3 information
 							mutex.Lock()
 
@@ -642,10 +593,6 @@
 								// Run conn pair through filter to filter out certain connections
 								ignore := fs.filterConnPair(src, dst)
 								if !ignore {
-<<<<<<< HEAD
-=======
-									// fmt.Println(certStatus)
->>>>>>> 68588605
 									// Check if uconn map value is set, because this record could
 									// come before a relevant uconns record
 									if _, ok := uconnMap[src+dst]; !ok {
@@ -749,10 +696,6 @@
 	err := removerRepo.Remove(cid)
 	if err != nil {
 		fs.res.Log.Error(err)
-<<<<<<< HEAD
-=======
-		fmt.Println(err)
->>>>>>> 68588605
 		return err
 	}
 
@@ -763,11 +706,7 @@
 }
 
 //buildHostnames .....
-<<<<<<< HEAD
-func (fs *FSImporter) buildHostnames(hostnameMap map[string][]string) {
-=======
 func (fs *FSImporter) buildHostnames(hostnameMap map[string]*hostname.Input) {
->>>>>>> 68588605
 	// non-optional module
 	if len(hostnameMap) > 0 {
 		// Set up the database
