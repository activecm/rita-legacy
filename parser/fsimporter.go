--- conflicted
+++ resolved
@@ -218,11 +218,8 @@
 //a MongoDB datastore object to store the bro data in, and a logger to report
 //errors and parses the bro files line by line into the database.
 func (fs *FSImporter) parseFiles(indexedFiles []*fpt.IndexedFile, parsingThreads int, datastore Datastore, logger *log.Logger) ([]uconnPair, map[uconnPair]int) {
-<<<<<<< HEAD
 	internal := getInternalSubnets(fs)
 	alwaysIncluded := getIncludedSubnets(fs)
-=======
->>>>>>> 54787404
 
 	//set up parallel parsing
 	n := len(indexedFiles)
@@ -299,7 +296,6 @@
 							uconn.src = parseConn.FieldByName("Source").Interface().(string)
 							uconn.dst = parseConn.FieldByName("Destination").Interface().(string)
 
-<<<<<<< HEAD
 							srcIP := net.ParseIP(uconn.src)
 							dstIP := net.ParseIP(uconn.dst)
 
@@ -345,31 +341,6 @@
 
 								mutex.Unlock()
 							}
-=======
-							// Safely store the number of conns for this uconn
-							mutex.Lock()
-							connMap[uconn] = connMap[uconn] + 1
-							connCount = connMap[uconn]
-
-							// Do not store more than the connLimit
-							if connCount < connLimit {
-								datastore.Store(&ImportedData{
-									BroData:          data,
-									TargetDatabase:   targetDB,
-									TargetCollection: targetCollection,
-								})
-							} else if connCount == connLimit {
-								// Once we know a uconn has passed the connLimit not only
-								// do we want to avoid storing any more, but we want to
-								// remove all entries already added. The first time we pass
-								// the limit put an entry in filterHugeUconnsMap in order
-								// to run a bulk delete later.
-								filterHugeUconnsMap = append(filterHugeUconnsMap, uconn)
-							}
-
-							mutex.Unlock()
-
->>>>>>> 54787404
 						} else {
 							// We do not limit any of the other log types
 
