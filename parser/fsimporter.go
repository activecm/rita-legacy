--- conflicted
+++ resolved
@@ -192,11 +192,7 @@
 		fs.buildBeacons(retVals.UniqueConnMap, minTimestamp, maxTimestamp)
 
 		// build or update the FQDN Beacons Table
-<<<<<<< HEAD
-		fs.buildFQDNBeacons(hostMap)
-=======
-		fs.buildFQDNBeacons(retVals.HostnameMap, minTimestamp, maxTimestamp)
->>>>>>> 13b2e779
+		fs.buildFQDNBeacons(retVals.HostMap, minTimestamp, maxTimestamp)
 
 		// build or update the Proxy Beacons Table
 		fs.buildProxyBeacons(retVals.ProxyUniqueConnMap, minTimestamp, maxTimestamp)
@@ -568,17 +564,10 @@
 
 }
 
-<<<<<<< HEAD
-func (fs *FSImporter) buildFQDNBeacons(hostMap map[string]*host.Input) {
-	if fs.res.Config.S.BeaconFQDN.Enabled {
+func (fs *FSImporter) buildFQDNBeacons(hostMap map[string]*host.Input, minTimestamp, maxTimestamp int64) {
+	if fs.config.S.BeaconFQDN.Enabled {
 		if len(hostMap) > 0 {
-			beaconFQDNRepo := beaconfqdn.NewMongoRepository(fs.res)
-=======
-func (fs *FSImporter) buildFQDNBeacons(hostnameMap map[string]*hostname.Input, minTimestamp, maxTimestamp int64) {
-	if fs.config.S.BeaconFQDN.Enabled {
-		if len(hostnameMap) > 0 {
 			beaconFQDNRepo := beaconfqdn.NewMongoRepository(fs.database, fs.config, fs.log)
->>>>>>> 13b2e779
 
 			err := beaconFQDNRepo.CreateIndexes()
 			if err != nil {
@@ -586,11 +575,7 @@
 			}
 
 			// send uconns to beacon analysis
-<<<<<<< HEAD
-			beaconFQDNRepo.Upsert(hostMap)
-=======
-			beaconFQDNRepo.Upsert(hostnameMap, minTimestamp, maxTimestamp)
->>>>>>> 13b2e779
+			beaconFQDNRepo.Upsert(hostMap, minTimestamp, maxTimestamp)
 		} else {
 			fmt.Println("\t[!] No FQDN Beacon data to analyze")
 		}
