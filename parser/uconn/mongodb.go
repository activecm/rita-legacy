--- conflicted
+++ resolved
@@ -46,21 +46,12 @@
 
 	//Create the workers
 	writerWorker := newWriter(r.res.Config.T.Structure.UniqueConnTable, r.res.DB, r.res.Config)
-<<<<<<< HEAD
 
 	analyzerWorker := newAnalyzer(
 		writerWorker.collect,
 		writerWorker.close,
 	)
 
-=======
-
-	analyzerWorker := newAnalyzer(
-		writerWorker.collect,
-		writerWorker.close,
-	)
-
->>>>>>> e8633bad
 	//kick off the threaded goroutines
 	for i := 0; i < util.Max(1, runtime.NumCPU()/2); i++ {
 		analyzerWorker.start()
