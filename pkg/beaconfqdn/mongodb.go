package beaconfqdn

import (
	"runtime"

<<<<<<< HEAD
	"github.com/activecm/rita/pkg/data"
	"github.com/activecm/rita/pkg/host"
	"github.com/activecm/rita/resources"
	"github.com/activecm/rita/util"
	"github.com/briandowns/spinner"
=======
	"github.com/activecm/rita/config"
	"github.com/activecm/rita/database"
	"github.com/activecm/rita/pkg/hostname"
	"github.com/activecm/rita/util"

>>>>>>> 13b2e779
	"github.com/globalsign/mgo"
	"github.com/globalsign/mgo/bson"
	"github.com/vbauerster/mpb"
	"github.com/vbauerster/mpb/decor"

	log "github.com/sirupsen/logrus"
)

type repo struct {
	database *database.DB
	config   *config.Config
	log      *log.Logger
}

//NewMongoRepository create new repository
func NewMongoRepository(db *database.DB, conf *config.Config, logger *log.Logger) Repository {
	return &repo{
		database: db,
		config:   conf,
		log:      logger,
	}
}

func (r *repo) CreateIndexes() error {
	session := r.database.Session.Copy()
	defer session.Close()

	// set collection name
	collectionName := r.config.T.BeaconFQDN.BeaconFQDNTable

	// check if collection already exists
	names, _ := session.DB(r.database.GetSelectedDB()).CollectionNames()

	// if collection exists, we don't need to do anything else
	for _, name := range names {
		if name == collectionName {
			return nil
		}
	}

	// set desired indexes
	indexes := []mgo.Index{
		{Key: []string{"-score"}},
		{Key: []string{"src", "fqdn", "src_network_uuid"}, Unique: true},
		{Key: []string{"src", "src_network_uuid"}},
		{Key: []string{"fqdn"}},
		{Key: []string{"-connection_count"}},
	}

	// create collection
	err := r.database.CreateCollection(collectionName, indexes)
	if err != nil {
		return err
	}

	return nil
}

<<<<<<< HEAD
//Upsert first loops through every new host and determines which hostnames
//may have been contacted. Then it gathers the associated IPs for each of the
//hostnames, passing them onto the beacon analysis.
func (r *repo) Upsert(hostMap map[string]*host.Input) {
	session := r.res.DB.Session.Copy()
=======
//Upsert loops through every new hostname ....
func (r *repo) Upsert(hostnameMap map[string]*hostname.Input, minTimestamp, maxTimestamp int64) {
	session := r.database.Session.Copy()
>>>>>>> 13b2e779
	defer session.Close()

	// Create the workers

	// stage 5 - write out results
	writerWorker := newWriter(
		r.config.T.BeaconFQDN.BeaconFQDNTable,
		r.database,
		r.config,
		r.log,
	)

	// stage 4 - perform the analysis
	analyzerWorker := newAnalyzer(
		minTimestamp,
		maxTimestamp,
		r.config.S.Rolling.CurrentChunk,
		r.database,
		r.config,
		writerWorker.collect,
		writerWorker.close,
	)

	// stage 3 - sort data
	sorterWorker := newSorter(
		r.database,
		r.config,
		analyzerWorker.collect,
		analyzerWorker.close,
	)

	// stage 2 - get and vet beacon details
	dissectorWorker := newDissector(
		int64(r.config.S.Strobe.ConnectionLimit),
		r.database,
		r.config,
		sorterWorker.collect,
		sorterWorker.close,
	)

	//kick off the threaded goroutines
	for i := 0; i < util.Max(1, runtime.NumCPU()/2); i++ {
		dissectorWorker.start()
		sorterWorker.start()
		analyzerWorker.start()
		writerWorker.start()
	}

	s := spinner.New(spinner.CharSets[36], 200*time.Millisecond)
	s.Prefix = "\t[-] Gathering FQDNs for Beacon Analysis ...\t"
	s.Start()

	// determine which hostnames need their fqdn beacon entries updated by
	// checking which hostnames are associated with the external IPs we saw in this import run.

	// NOTE: We used to feed the hostnamesMap into the dissector directly. In other words,
	// for each hostname, we would only aggregate the unique connections for the IPs which were included
	// in the DNS answers for current run of `rita import`. This had two downsides:
	// - if an internal host cached the only DNS response for an external host between RITA runs,
	//   the fqdn beacon would disappear. It should exist until the `hostnames` record rotates out via chunking.
	// - if we need to parse into the same chunk multiple times due to file size restrictions in the importer,
	//   we would never aggregate all of the unique connections across parse chunks if the internal hosts
	//   did not constantly issue DNS queries for the hosts they contacted. --LL
	affectedHostnames, err := r.affectedHostnameIPs(hostMap)
	if err != nil {
		r.res.Log.WithError(err).Error("could not determine which hostnames need beacon data updates")
	}

	s.Stop()

	// progress bar for troubleshooting
	p := mpb.New(mpb.WithWidth(20))
	bar := p.AddBar(int64(len(affectedHostnames)),
		mpb.PrependDecorators(
			decor.Name("\t[-] FQDN Beacon Analysis:", decor.WC{W: 30, C: decor.DidentRight}),
			decor.CountersNoUnit(" %d / %d ", decor.WCSyncWidth),
		),
		mpb.AppendDecorators(decor.Percentage()),
	)

	// loop over map entries (each hostname)
	for _, entry := range affectedHostnames {

<<<<<<< HEAD
		start := time.Now()

		var dstList []bson.M
		for _, dst := range entry.ResolvedIPs {
			dstList = append(dstList, dst.AsDst().BSONKey())
		}
=======
		// check to make sure hostname has resolved ips, skip otherwise
		if len(entry.ResolvedIPs) > 0 {

			var dstList []bson.M
			for _, dst := range entry.ResolvedIPs {
				dstList = append(dstList, dst.AsDst().BSONKey())
			}

			input := &hostname.FqdnInput{
				FQDN:        entry.Host,
				DstBSONList: dstList,
				ResolvedIPs: entry.ResolvedIPs,
			}
>>>>>>> 13b2e779

		input := &fqdnInput{
			FQDN:        entry.Host,
			DstBSONList: dstList,
			ResolvedIPs: entry.ResolvedIPs,
		}

		dissectorWorker.collect(input)

		// progress bar increment
		bar.IncrBy(1)

	}

	p.Wait()

	// start the closing cascade (this will also close the other channels)
	dissectorWorker.close()
}

// affectedHostnameIPs gathers all of the hostnames associated with the external IPs which generated
// traffic in this run. Each hostname entry is returned along with its list of associated resolved IPs.
func (r *repo) affectedHostnameIPs(hostMap map[string]*host.Input) ([]hostnameIPs, error) {

	// We can only submit around 200,000 hosts in a single query to MongoDB due to the 16MB document limit.
	// 1 Megabyte / Size of Unique IP BSON query ~= 200,000
	// 16 * 1024 * 1024 / (64 for IPv4, 83 for IPv6) = (262144 for IPv4, 202135 for IPv6)

	// provide a fast path for datasets with less than 200,000 hosts
	if len(hostMap) <= 200000 {
		return r.affectedHostnameIPsSimple(hostMap)
	}
	return r.affectedHostnameIPsChunked(hostMap)
}

// affectedHostnameIPsSimple implements affectedHostnameIPs but should only be called with hostMaps with
// roughly less than 200,000 external hosts.
func (r *repo) affectedHostnameIPsSimple(hostMap map[string]*host.Input) ([]hostnameIPs, error) {
	// preallocate externalHosts slice assuming at least half of the observed hosts are external
	var externalHosts []data.UniqueIP = make([]data.UniqueIP, 0, len(hostMap)/2)
	var affectedHostnamesBuffer []hostnameIPs

	ssn := r.res.DB.Session.Copy()
	defer ssn.Close()

	for _, host := range hostMap {
		if host.IsLocal {
			continue
		}
		externalHosts = append(externalHosts, host.Host)
	}
	reverseDNSagg := reverseDNSQueryWithIPs(externalHosts)
	externalHosts = nil // nolint ,we are freeing this potentially large array so the GC can claim it during MongoDB IO

	err := ssn.DB(r.res.DB.GetSelectedDB()).C(r.res.Config.T.DNS.HostnamesTable).
		Pipe(reverseDNSagg).AllowDiskUse().All(&affectedHostnamesBuffer)
	return affectedHostnamesBuffer, err
}

// affectedHostnameIPsChunked implements affectedHostnameIPs. It is slower than affectedHostnameIPs_simple
// and uses more RAM. However, unlike affectedHostnameIPs_simple, affectedHostnameIPs_chunked handles
// hostMaps of all sizes.
func (r *repo) affectedHostnameIPsChunked(hostMap map[string]*host.Input) ([]hostnameIPs, error) {
	// preallocate externalHosts slice assuming at least half of the observed hosts are external
	// util.Min ensures that we don't preallocate more than the maximum allowed number of hosts in a 16MB BSON document
	var externalHosts []data.UniqueIP = make([]data.UniqueIP, 0, util.Min(200000, len(hostMap)/2))
	var affectedHostnamesBuffer []hostnameIPs

	ssn := r.res.DB.Session.Copy()
	defer ssn.Close()

	// we will need to remove duplicate results from each query of 200,000 hosts, slowing down the process
	// and consuming more RAM

	// affectedHostnameIPMap maps hostnames to their respective ResolvedIPs
	var affectedHostnameIPMap map[string][]data.UniqueIP = make(map[string][]data.UniqueIP, len(hostMap)/10)

	for _, host := range hostMap {
		if host.IsLocal {
			continue
		}

		externalHosts = append(externalHosts, host.Host)

		if len(externalHosts) == 200000 { // we've hit the limit, run the MongoDB query
			reverseDNSagg := reverseDNSQueryWithIPs(externalHosts)
			externalHosts = externalHosts[:0] // clear externalHosts to make room for the next chunk

			affectedHostnamesBuffer = nil
			err := ssn.DB(r.res.DB.GetSelectedDB()).C(r.res.Config.T.DNS.HostnamesTable).
				Pipe(reverseDNSagg).AllowDiskUse().All(&affectedHostnamesBuffer)
			if err != nil {
				return []hostnameIPs{}, err
			}

			for i := range affectedHostnamesBuffer {
				affectedHostnameIPMap[affectedHostnamesBuffer[i].Host] = affectedHostnamesBuffer[i].ResolvedIPs
			}
		}
	}

	if len(externalHosts) > 0 { // take care of running the MongoDB query for any leftover hosts
		reverseDNSagg := reverseDNSQueryWithIPs(externalHosts)
		externalHosts = nil // nolint , we are assigning nil here to allow the GC to free this potentially large array

		affectedHostnamesBuffer = nil
		err := ssn.DB(r.res.DB.GetSelectedDB()).C(r.res.Config.T.DNS.HostnamesTable).
			Pipe(reverseDNSagg).AllowDiskUse().All(&affectedHostnamesBuffer)
		if err != nil {
			return []hostnameIPs{}, err
		}

		for i := range affectedHostnamesBuffer {
			affectedHostnameIPMap[affectedHostnamesBuffer[i].Host] = affectedHostnamesBuffer[i].ResolvedIPs
		}
	}

	// convert the map into a slice
	affectedHostnamesBuffer = make([]hostnameIPs, 0, len(affectedHostnameIPMap))
	for host, ips := range affectedHostnameIPMap {
		affectedHostnamesBuffer = append(affectedHostnamesBuffer, hostnameIPs{
			Host:        host,
			ResolvedIPs: ips,
		})
	}
	return affectedHostnamesBuffer, nil
}

/*
db.getCollection('hostnames').aggregate([
	{"$match": { "$or": [
		{
			"dat.ips.ip": "104.16.107.25",
			"dat.ips.network_uuid": UUID("ffffffff-ffff-ffff-ffff-ffffffffffff"),
		},
		{
			"dat.ips.ip" : "104.16.229.152",
			"dat.ips.network_uuid" : UUID("ffffffff-ffff-ffff-ffff-ffffffffffff"),
		},
	]}},
	{"$project": {
		"host": 1,
		"dat.ips.ip": 1,
		"dat.ips.network_uuid": 1,
	}},
	{"$unwind": "$dat"},
	{"$unwind": "$dat.ips"},
	{"$group": {
		"_id": {
			"host": "$host",
			"ip": "$dat.ips.ip",
			"network_uuid": "$dat.ips.network_uuid",
		},
	}},
	{"$group": {
		"_id": "$_id.host",
		"ips": {"$push": {
			"ip": "$_id.ip",
			"network_uuid": "$_id.network_uuid",
		}},
	}}
])

reverseDNSQueryWithIPs returns a MongoDB aggregation which returns the hostnames associated with the given
UniqueIPs. Additionally, all of the IPs associated with each hostname are returned.
*/
func reverseDNSQueryWithIPs(uniqueIPs []data.UniqueIP) []bson.M {
	var uniqueIPBsonSelectors []bson.M = make([]bson.M, 0, len(uniqueIPs))
	for i := range uniqueIPs {
		uniqueIPBsonSelectors = append(uniqueIPBsonSelectors, bson.M{
			"dat.ips.ip":           uniqueIPs[i].IP,
			"dat.ips.network_uuid": uniqueIPs[i].NetworkUUID,
		})
	}
	return []bson.M{
		{"$match": bson.M{"$or": uniqueIPBsonSelectors}},
		{"$project": bson.M{
			"host":                 1,
			"dat.ips.ip":           1,
			"dat.ips.network_uuid": 1,
		}},
		{"$unwind": "$dat"},
		{"$unwind": "$dat.ips"},
		{"$group": bson.M{
			"_id": bson.M{
				"host":         "$host",
				"ip":           "$dat.ips.ip",
				"network_uuid": "$dat.ips.network_uuid",
			},
		}},
		{"$group": bson.M{
			"_id": "$_id.host",
			"ips": bson.M{"$push": bson.M{
				"ip":           "$_id.ip",
				"network_uuid": "$_id.network_uuid",
			}},
		}},
	}
}<|MERGE_RESOLUTION|>--- conflicted
+++ resolved
@@ -2,20 +2,15 @@
 
 import (
 	"runtime"
-
-<<<<<<< HEAD
+	"time"
+
+	"github.com/activecm/rita/config"
+	"github.com/activecm/rita/database"
 	"github.com/activecm/rita/pkg/data"
 	"github.com/activecm/rita/pkg/host"
-	"github.com/activecm/rita/resources"
 	"github.com/activecm/rita/util"
+
 	"github.com/briandowns/spinner"
-=======
-	"github.com/activecm/rita/config"
-	"github.com/activecm/rita/database"
-	"github.com/activecm/rita/pkg/hostname"
-	"github.com/activecm/rita/util"
-
->>>>>>> 13b2e779
 	"github.com/globalsign/mgo"
 	"github.com/globalsign/mgo/bson"
 	"github.com/vbauerster/mpb"
@@ -74,17 +69,11 @@
 	return nil
 }
 
-<<<<<<< HEAD
 //Upsert first loops through every new host and determines which hostnames
 //may have been contacted. Then it gathers the associated IPs for each of the
 //hostnames, passing them onto the beacon analysis.
-func (r *repo) Upsert(hostMap map[string]*host.Input) {
-	session := r.res.DB.Session.Copy()
-=======
-//Upsert loops through every new hostname ....
-func (r *repo) Upsert(hostnameMap map[string]*hostname.Input, minTimestamp, maxTimestamp int64) {
+func (r *repo) Upsert(hostMap map[string]*host.Input, minTimestamp, maxTimestamp int64) {
 	session := r.database.Session.Copy()
->>>>>>> 13b2e779
 	defer session.Close()
 
 	// Create the workers
@@ -150,7 +139,7 @@
 	//   did not constantly issue DNS queries for the hosts they contacted. --LL
 	affectedHostnames, err := r.affectedHostnameIPs(hostMap)
 	if err != nil {
-		r.res.Log.WithError(err).Error("could not determine which hostnames need beacon data updates")
+		r.log.WithError(err).Error("could not determine which hostnames need beacon data updates")
 	}
 
 	s.Stop()
@@ -168,14 +157,6 @@
 	// loop over map entries (each hostname)
 	for _, entry := range affectedHostnames {
 
-<<<<<<< HEAD
-		start := time.Now()
-
-		var dstList []bson.M
-		for _, dst := range entry.ResolvedIPs {
-			dstList = append(dstList, dst.AsDst().BSONKey())
-		}
-=======
 		// check to make sure hostname has resolved ips, skip otherwise
 		if len(entry.ResolvedIPs) > 0 {
 
@@ -184,20 +165,14 @@
 				dstList = append(dstList, dst.AsDst().BSONKey())
 			}
 
-			input := &hostname.FqdnInput{
+			input := &fqdnInput{
 				FQDN:        entry.Host,
 				DstBSONList: dstList,
 				ResolvedIPs: entry.ResolvedIPs,
 			}
->>>>>>> 13b2e779
-
-		input := &fqdnInput{
-			FQDN:        entry.Host,
-			DstBSONList: dstList,
-			ResolvedIPs: entry.ResolvedIPs,
-		}
-
-		dissectorWorker.collect(input)
+
+			dissectorWorker.collect(input)
+		}
 
 		// progress bar increment
 		bar.IncrBy(1)
@@ -232,7 +207,7 @@
 	var externalHosts []data.UniqueIP = make([]data.UniqueIP, 0, len(hostMap)/2)
 	var affectedHostnamesBuffer []hostnameIPs
 
-	ssn := r.res.DB.Session.Copy()
+	ssn := r.database.Session.Copy()
 	defer ssn.Close()
 
 	for _, host := range hostMap {
@@ -244,7 +219,7 @@
 	reverseDNSagg := reverseDNSQueryWithIPs(externalHosts)
 	externalHosts = nil // nolint ,we are freeing this potentially large array so the GC can claim it during MongoDB IO
 
-	err := ssn.DB(r.res.DB.GetSelectedDB()).C(r.res.Config.T.DNS.HostnamesTable).
+	err := ssn.DB(r.database.GetSelectedDB()).C(r.config.T.DNS.HostnamesTable).
 		Pipe(reverseDNSagg).AllowDiskUse().All(&affectedHostnamesBuffer)
 	return affectedHostnamesBuffer, err
 }
@@ -258,7 +233,7 @@
 	var externalHosts []data.UniqueIP = make([]data.UniqueIP, 0, util.Min(200000, len(hostMap)/2))
 	var affectedHostnamesBuffer []hostnameIPs
 
-	ssn := r.res.DB.Session.Copy()
+	ssn := r.database.Session.Copy()
 	defer ssn.Close()
 
 	// we will need to remove duplicate results from each query of 200,000 hosts, slowing down the process
@@ -279,7 +254,7 @@
 			externalHosts = externalHosts[:0] // clear externalHosts to make room for the next chunk
 
 			affectedHostnamesBuffer = nil
-			err := ssn.DB(r.res.DB.GetSelectedDB()).C(r.res.Config.T.DNS.HostnamesTable).
+			err := ssn.DB(r.database.GetSelectedDB()).C(r.config.T.DNS.HostnamesTable).
 				Pipe(reverseDNSagg).AllowDiskUse().All(&affectedHostnamesBuffer)
 			if err != nil {
 				return []hostnameIPs{}, err
@@ -296,7 +271,7 @@
 		externalHosts = nil // nolint , we are assigning nil here to allow the GC to free this potentially large array
 
 		affectedHostnamesBuffer = nil
-		err := ssn.DB(r.res.DB.GetSelectedDB()).C(r.res.Config.T.DNS.HostnamesTable).
+		err := ssn.DB(r.database.GetSelectedDB()).C(r.config.T.DNS.HostnamesTable).
 			Pipe(reverseDNSagg).AllowDiskUse().All(&affectedHostnamesBuffer)
 		if err != nil {
 			return []hostnameIPs{}, err
