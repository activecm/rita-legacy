package beaconfqdn

import (
	"math"
	"sort"
	"strconv"
	"sync"

	"github.com/activecm/rita/config"
	"github.com/activecm/rita/database"
	"github.com/activecm/rita/pkg/data"
	"github.com/activecm/rita/pkg/hostname"
	"github.com/activecm/rita/util"
	"github.com/globalsign/mgo/bson"
)

type (
	analyzer struct {
		tsMin            int64                    // min timestamp for the whole dataset
		tsMax            int64                    // max timestamp for the whole dataset
		chunk            int                      //current chunk (0 if not on rolling analysis)
		chunkStr         string                   //current chunk (0 if not on rolling analysis)
		db               *database.DB             // provides access to MongoDB
		conf             *config.Config           // contains details needed to access MongoDB
		analyzedCallback func(*update)            // called on each analyzed result
		closedCallback   func()                   // called when .close() is called and no more calls to analyzedCallback will be made
		analysisChannel  chan *hostname.FqdnInput // holds unanalyzed data
		analysisWg       sync.WaitGroup           // wait for analysis to finish
	}
)

//newAnalyzer creates a new collector for gathering data //
func newAnalyzer(min int64, max int64, chunk int, db *database.DB, conf *config.Config, analyzedCallback func(*update), closedCallback func()) *analyzer {
	return &analyzer{
		tsMin:            min,
		tsMax:            max,
		chunk:            chunk,
		chunkStr:         strconv.Itoa(chunk),
		db:               db,
		conf:             conf,
		analyzedCallback: analyzedCallback,
		closedCallback:   closedCallback,
		analysisChannel:  make(chan *hostname.FqdnInput),
	}
}

//collect sends a chunk of data to be analyzed
func (a *analyzer) collect(data *hostname.FqdnInput) {
	a.analysisChannel <- data
}

//close waits for the collector to finish
func (a *analyzer) close() {
	close(a.analysisChannel)
	a.analysisWg.Wait()
	a.closedCallback()
}

//start kicks off a new analysis thread
func (a *analyzer) start() {
	a.analysisWg.Add(1)

	go func() {
		for entry := range a.analysisChannel {
			// set up beacon writer output
			output := &update{}

			// create selector pair object
			selectorPair := data.UniqueSrcFQDNPair{
				UniqueSrcIP: entry.Src,
				FQDN:        entry.FQDN,
			}

			// create query
			query := bson.M{}

			// if beacon has turned into a strobe, we will not have any timestamps here,
			// and need to update beaconFQDN table with the strobeFQDN flag.
			if (entry.TsList) == nil {

				// set strobe info
				query["$set"] = bson.M{
					"strobeFQDN":       true,
					"total_bytes":      entry.TotalBytes,
					"avg_bytes":        entry.TotalBytes / entry.ConnectionCount,
					"connection_count": entry.ConnectionCount,
					"src_network_name": entry.Src.SrcNetworkName,
					"resolved_ips":     entry.ResolvedIPs.Items(),
					"cid":              a.chunk,
				}

				// unset any beacon calculations since  this
				// is now a strobe and those would be inaccurate
				// (this will only apply to chunked imports)
				query["$unset"] = bson.M{
					"ts":    1,
					"ds":    1,
					"score": 1,
				}

				// create selector for output
				output.beacon.query = query
				output.beacon.selector = selectorPair.BSONKey()

				// set to writer channel
				a.analyzedCallback(output)

			} else {
				//store the diff slice length since we use it a lot
				//for timestamps this is one less then the data slice length
				//since we are calculating the times in between readings
				tsLength := len(entry.TsList) - 1
				dsLength := len(entry.OrigBytesList)

				//find the delta times between the timestamps
				diff := make([]int64, tsLength)
				for i := 0; i < tsLength; i++ {
					diff[i] = entry.TsList[i+1] - entry.TsList[i]
				}

				//perfect beacons should have symmetric delta time and size distributions
				//Bowley's measure of skew is used to check symmetry
				sort.Sort(util.SortableInt64(diff))
				tsSkew := float64(0)
				dsSkew := float64(0)

				//tsLength -1 is used since diff is a zero based slice
				tsLow := diff[util.Round(.25*float64(tsLength-1))]
				tsMid := diff[util.Round(.5*float64(tsLength-1))]
				tsHigh := diff[util.Round(.75*float64(tsLength-1))]
				tsBowleyNum := tsLow + tsHigh - 2*tsMid
				tsBowleyDen := tsHigh - tsLow

				//we do the same for datasizes
				dsLow := entry.OrigBytesList[util.Round(.25*float64(dsLength-1))]
				dsMid := entry.OrigBytesList[util.Round(.5*float64(dsLength-1))]
				dsHigh := entry.OrigBytesList[util.Round(.75*float64(dsLength-1))]
				dsBowleyNum := dsLow + dsHigh - 2*dsMid
				dsBowleyDen := dsHigh - dsLow

				//tsSkew should equal zero if the denominator equals zero
				//bowley skew is unreliable if Q2 = Q1 or Q2 = Q3
				if tsBowleyDen != 0 && tsMid != tsLow && tsMid != tsHigh {
					tsSkew = float64(tsBowleyNum) / float64(tsBowleyDen)
				}

				if dsBowleyDen != 0 && dsMid != dsLow && dsMid != dsHigh {
					dsSkew = float64(dsBowleyNum) / float64(dsBowleyDen)
				}

				//perfect beacons should have very low dispersion around the
				//median of their delta times
				//Median Absolute Deviation About the Median
				//is used to check dispersion
				devs := make([]int64, tsLength)
				for i := 0; i < tsLength; i++ {
					devs[i] = util.Abs(diff[i] - tsMid)
				}

				dsDevs := make([]int64, dsLength)
				for i := 0; i < dsLength; i++ {
					dsDevs[i] = util.Abs(entry.OrigBytesList[i] - dsMid)
				}

				sort.Sort(util.SortableInt64(devs))
				sort.Sort(util.SortableInt64(dsDevs))

				tsMadm := devs[util.Round(.5*float64(tsLength-1))]
				dsMadm := dsDevs[util.Round(.5*float64(dsLength-1))]

				//Store the range for human analysis
				tsIntervalRange := diff[tsLength-1] - diff[0]
				dsRange := entry.OrigBytesList[dsLength-1] - entry.OrigBytesList[0]

				//get a list of the intervals found in the data,
				//the number of times the interval was found,
				//and the most occurring interval
				intervals, intervalCounts, tsMode, tsModeCount := createCountMap(diff)
				dsSizes, dsCounts, dsMode, dsModeCount := createCountMap(entry.OrigBytesList)

				//more skewed distributions receive a lower score
				//less skewed distributions receive a higher score
				tsSkewScore := 1.0 - math.Abs(tsSkew) //smush tsSkew
				dsSkewScore := 1.0 - math.Abs(dsSkew) //smush dsSkew

				//lower dispersion is better, cutoff dispersion scores at 30 seconds
				tsMadmScore := 1.0 - float64(tsMadm)/30.0
				if tsMadmScore < 0 {
					tsMadmScore = 0
				}

				//lower dispersion is better, cutoff dispersion scores at 32 bytes
				dsMadmScore := 1.0 - float64(dsMadm)/32.0
				if dsMadmScore < 0 {
					dsMadmScore = 0
				}

				//smaller data sizes receive a higher score
				dsSmallnessScore := 1.0 - float64(dsMode)/65535.0
				if dsSmallnessScore < 0 {
					dsSmallnessScore = 0
				}

				// connection count scoring
				tsConnDiv := (float64(a.tsMax) - float64(a.tsMin)) / 10.0
				tsConnCountScore := float64(entry.ConnectionCount) / tsConnDiv
				if tsConnCountScore > 1.0 {
					tsConnCountScore = 1.0
				}

				//score numerators
				tsSum := tsSkewScore + tsMadmScore + tsConnCountScore
				dsSum := dsSkewScore + dsMadmScore + dsSmallnessScore

				//score averages
				tsScore := math.Ceil((tsSum/3.0)*1000) / 1000
				dsScore := math.Ceil((dsSum/3.0)*1000) / 1000
				score := math.Ceil(((tsSum+dsSum)/6.0)*1000) / 1000

				// update beacon query
				query["$set"] = bson.M{
					"connection_count":   entry.ConnectionCount,
					"avg_bytes":          entry.TotalBytes / entry.ConnectionCount,
					"ts.range":           tsIntervalRange,
					"ts.mode":            tsMode,
					"ts.mode_count":      tsModeCount,
					"ts.intervals":       intervals,
					"ts.interval_counts": intervalCounts,
					"ts.dispersion":      tsMadm,
					"ts.skew":            tsSkew,
					"ts.conns_score":     tsConnCountScore,
					"ts.score":           tsScore,
					"ds.range":           dsRange,
					"ds.mode":            dsMode,
					"ds.mode_count":      dsModeCount,
					"ds.sizes":           dsSizes,
					"ds.counts":          dsCounts,
					"ds.dispersion":      dsMadm,
					"ds.skew":            dsSkew,
					"ds.score":           dsScore,
					"score":              score,
					"cid":                a.chunk,
					"src_network_name":   entry.Src.SrcNetworkName,
<<<<<<< HEAD
					"resolved_ips":       entry.ResolvedIPs.Items(),
=======
					"resolved_ips":       entry.ResolvedIPs,
					"strobeFQDN":         false,
>>>>>>> 2e63f03f
				}

				// set query
				output.beacon.query = query

				// create selector for output
				output.beacon.selector = selectorPair.BSONKey()

				// updates max FQDN beacon score for the source entry in the hosts table
				output.hostBeacon = a.hostBeaconQuery(score, entry.Src.Unpair(), entry.FQDN)

				// set to writer channel
				a.analyzedCallback(output)
			}

		}

		a.analysisWg.Done()
	}()
}

// createCountMap returns a distinct data array, data count array, the mode,
// and the number of times the mode occurred
func createCountMap(sortedIn []int64) ([]int64, []int64, int64, int64) {
	//Since the data is already sorted, we can call this without fear
	distinct, countsMap := countAndRemoveConsecutiveDuplicates(sortedIn)
	countsArr := make([]int64, len(distinct))
	mode := distinct[0]
	max := countsMap[mode]
	for i, datum := range distinct {
		count := countsMap[datum]
		countsArr[i] = count
		if count > max {
			max = count
			mode = datum
		}
	}
	return distinct, countsArr, mode, max
}

//countAndRemoveConsecutiveDuplicates removes consecutive
//duplicates in an array of integers and counts how many
//instances of each number exist in the array.
//Similar to `uniq -c`, but counts all duplicates, not just
//consecutive duplicates.
func countAndRemoveConsecutiveDuplicates(numberList []int64) ([]int64, map[int64]int64) {
	//Avoid some reallocations
	result := make([]int64, 0, len(numberList)/2)
	counts := make(map[int64]int64)

	last := numberList[0]
	result = append(result, last)
	counts[last]++

	for idx := 1; idx < len(numberList); idx++ {
		if last != numberList[idx] {
			result = append(result, numberList[idx])
		}
		last = numberList[idx]
		counts[last]++
	}
	return result, counts
}

func (a *analyzer) hostBeaconQuery(score float64, src data.UniqueIP, fqdn string) updateInfo {
	ssn := a.db.Session.Copy()
	defer ssn.Close()

	var output updateInfo

	// create query
	query := bson.M{}

	// check if we need to update
	// we do this before the other queries because otherwise if a beacon
	// starts out with a high score which reduces over time, it will keep
	// the incorrect high max for that specific destination.
	var resListExactMatch []interface{}

	maxBeaconMatchExactQuery := src.BSONKey()
	maxBeaconMatchExactQuery["dat.mbfqdn"] = fqdn

	_ = ssn.DB(a.db.GetSelectedDB()).C(a.conf.T.Structure.HostTable).Find(maxBeaconMatchExactQuery).All(&resListExactMatch)

	// if we have exact matches, update to new score and return
	if len(resListExactMatch) > 0 {
		query["$set"] = bson.M{
			"dat.$.max_beacon_fqdn_score": score,
			"dat.$.mbfqdn":                fqdn,
			"dat.$.cid":                   a.chunk,
		}

		// create selector for output
		output.query = query

		// using the same find query we created above will allow us to match and
		// update the exact chunk we need to update
		output.selector = maxBeaconMatchExactQuery

		return output
	}

	// The below is only for cases where the ip is not currently listed as a max beacon
	// for a source
	// update max beacon score
	newFlag := false
	updateFlag := false

	// this query will find any matching chunk that is reporting a lower
	// max beacon score than the current one we are working with
	maxBeaconMatchLowerQuery := src.BSONKey()
	maxBeaconMatchLowerQuery["dat"] = bson.M{
		"$elemMatch": bson.M{
			"cid":                   a.chunk,
			"max_beacon_fqdn_score": bson.M{"$lte": score},
		},
	}
	// find matching lower chunks
	var resListLower []interface{}

	_ = ssn.DB(a.db.GetSelectedDB()).C(a.conf.T.Structure.HostTable).Find(maxBeaconMatchLowerQuery).All(&resListLower)

	// if no matching chunks are found, we will set the new flag
	if len(resListLower) <= 0 {

		maxBeaconMatchUpperQuery := src.BSONKey()
		maxBeaconMatchUpperQuery["dat"] = bson.M{
			"$elemMatch": bson.M{
				"cid":                   a.chunk,
				"max_beacon_fqdn_score": bson.M{"$gte": score},
			},
		}

		// find matching upper chunks
		var resListUpper []interface{}
		_ = ssn.DB(a.db.GetSelectedDB()).C(a.conf.T.Structure.HostTable).Find(maxBeaconMatchUpperQuery).All(&resListUpper)
		// update if no upper chunks are found
		if len(resListUpper) <= 0 {
			newFlag = true
		}
	} else {
		updateFlag = true
	}

	// since we didn't find any changeable lower max beacon scores, we will
	// set the condition to push a new entry with the current score listed as the
	// max beacon ONLY if no matching chunks reporting higher max beacon scores
	// are found.

	if newFlag {

		query["$push"] = bson.M{
			"dat": bson.M{
				"max_beacon_fqdn_score": score,
				"mbfqdn":                fqdn,
				"cid":                   a.chunk,
			}}

		// create selector for output
		output.query = query
		output.selector = src.BSONKey()

	} else if updateFlag {

		query["$set"] = bson.M{
			"dat.$.max_beacon_fqdn_score": score,
			"dat.$.mbfqdn":                fqdn,
			"dat.$.cid":                   a.chunk,
		}

		// create selector for output
		output.query = query

		// using the same find query we created above will allow us to match and
		// update the exact chunk we need to update
		output.selector = maxBeaconMatchLowerQuery
	}

	return output
}<|MERGE_RESOLUTION|>--- conflicted
+++ resolved
@@ -241,12 +241,8 @@
 					"score":              score,
 					"cid":                a.chunk,
 					"src_network_name":   entry.Src.SrcNetworkName,
-<<<<<<< HEAD
 					"resolved_ips":       entry.ResolvedIPs.Items(),
-=======
-					"resolved_ips":       entry.ResolvedIPs,
 					"strobeFQDN":         false,
->>>>>>> 2e63f03f
 				}
 
 				// set query
