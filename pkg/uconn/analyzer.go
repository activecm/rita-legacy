package uconn

import (
	"strconv"
	"sync"

	"github.com/activecm/rita/pkg/data"

	"github.com/activecm/rita/config"
	"github.com/activecm/rita/database"
	"github.com/globalsign/mgo/bson"
)

type (
	//analyzer : structure for exploded dns analysis
	analyzer struct {
		chunk            int            //current chunk (0 if not on rolling analysis)
		chunkStr         string         //current chunk (0 if not on rolling analysis)
		connLimit        int64          // limit for strobe classification
		db               *database.DB   // provides access to MongoDB
		conf             *config.Config // contains details needed to access MongoDB
		analyzedCallback func(update)   // called on each analyzed result
		closedCallback   func()         // called when .close() is called and no more calls to analyzedCallback will be made
		analysisChannel  chan *Input    // holds unanalyzed data
		analysisWg       sync.WaitGroup // wait for analysis to finish
	}
)

//newAnalyzer creates a new collector for parsing hostnames
func newAnalyzer(chunk int, connLimit int64, db *database.DB, conf *config.Config, analyzedCallback func(update), closedCallback func()) *analyzer {
	return &analyzer{
		chunk:            chunk,
		chunkStr:         strconv.Itoa(chunk),
		connLimit:        connLimit,
		db:               db,
		conf:             conf,
		analyzedCallback: analyzedCallback,
		closedCallback:   closedCallback,
		analysisChannel:  make(chan *Input),
	}
}

//collect sends a group of domains to be analyzed
func (a *analyzer) collect(datum *Input) {
	a.analysisChannel <- datum
}

//close waits for the collector to finish
func (a *analyzer) close() {
	close(a.analysisChannel)
	a.analysisWg.Wait()
	a.closedCallback()
}

//start kicks off a new analysis thread
func (a *analyzer) start() {
	a.analysisWg.Add(1)
	go func() {

		for datum := range a.analysisChannel {
			// set up writer output
			var output update

			// create query
			query := bson.M{}

			tuples := datum.Tuples.Items()
			if len(tuples) > 5 {
				tuples = tuples[:5]
			}

			// Tally up the bytes and duration from the open connections.
			// We will add these at the top level of the current uconn entry
			// when it's placed in mongo such that we will have an up-to-date
			// total for open connection values each time we parse another
			// set of logs. These current values will overwrite any existing values.
			// The relevant values from the closed connection will be added to the
			// appropriate chunk in a "dat" and those values will effetively be
			// removed from the open connection values that we are tracking.
			for key, connStateEntry := range datum.ConnStateMap {
				if connStateEntry.Open {
					datum.OpenBytes += connStateEntry.Bytes
					datum.OpenDuration += connStateEntry.Duration
					datum.OpenOrigBytes += connStateEntry.OrigBytes

					//Increment the OpenConnectionCount for each open entry that we have
					datum.OpenConnectionCount++

					// Only append unique timestamps to OpenTsList.
					if !int64InSlice(connStateEntry.Ts, datum.OpenTSList) {
						datum.OpenTSList = append(datum.OpenTSList, connStateEntry.Ts)
					}
				} else {
					// Remove the closed entry so it doesn't appear in the list of open connections in mongo
					// Interwebs says it is safe to do this operation within a range loop
					// source: https://stackoverflow.com/questions/23229975/is-it-safe-to-remove-selected-keys-from-map-within-a-range-loop
					// This will also prevent duplication of data between a previously-opened and closed connection that are
					// one in the same
					delete(datum.ConnStateMap, key)
				}
			}

			connState := len(datum.ConnStateMap) > 0

			// if this connection qualifies to be a strobe with the current number
			// of connections in the current datum, don't store bytes and ts.
			// it will not qualify to be downgraded to a beacon until this chunk is
			// outdated and removed. If only importing once - still just a strobe.
			if datum.ConnectionCount >= a.connLimit {
				query["$set"] = bson.M{
					"strobe":                true,
					"cid":                   a.chunk,
					"src_network_name":      datum.Hosts.SrcNetworkName,
					"dst_network_name":      datum.Hosts.DstNetworkName,
					"open":                  connState,
					"open_bytes":            datum.OpenBytes,
					"open_connection_count": datum.OpenConnectionCount,
					"open_conns":            datum.ConnStateMap,
					"open_duration":         datum.OpenDuration,
					"open_orig_bytes":       datum.OpenOrigBytes,
					"open_ts":               datum.OpenTSList,
				}
				query["$push"] = bson.M{
					"dat": bson.M{
						"count":  datum.ConnectionCount,
						"bytes":  []interface{}{},
						"ts":     []interface{}{},
						"tuples": tuples,
						"icerts": datum.InvalidCertFlag,
						"maxdur": datum.MaxDuration,
						"tbytes": datum.TotalBytes,
						"tdur":   datum.TotalDuration,
						"cid":    a.chunk,
					},
				}
			} else {
				query["$set"] = bson.M{
					"strobe":                false,
					"cid":                   a.chunk,
					"src_network_name":      datum.Hosts.SrcNetworkName,
					"dst_network_name":      datum.Hosts.DstNetworkName,
					"open":                  connState,
					"open_bytes":            datum.OpenBytes,
					"open_connection_count": datum.OpenConnectionCount,
					"open_conns":            datum.ConnStateMap,
					"open_duration":         datum.OpenDuration,
					"open_orig_bytes":       datum.OpenOrigBytes,
					"open_ts":               datum.OpenTSList,
				}
				query["$push"] = bson.M{
					"dat": bson.M{
						"count":  datum.ConnectionCount,
						"bytes":  datum.OrigBytesList,
						"ts":     datum.TsList,
						"tuples": tuples,
						"icerts": datum.InvalidCertFlag,
						"maxdur": datum.MaxDuration,
						"tbytes": datum.TotalBytes,
						"tdur":   datum.TotalDuration,
						"cid":    a.chunk,
					},
				}
			}

			// assign formatted query to output
			output.uconn.query = query

			output.uconn.selector = datum.Hosts.BSONKey()

			// get maxdur host table update
			// since we are only updating stats for internal ips (as defined by the
			// user in the file), we need to customize the query to update based on
			// which ip in the connection was local.
			if datum.IsLocalSrc {
				output.hostMaxDur = a.hostMaxDurQuery(datum.MaxDuration, datum.Hosts.UniqueSrcIP.Unpair(), datum.Hosts.UniqueDstIP.Unpair())
			} else if datum.IsLocalDst {
				output.hostMaxDur = a.hostMaxDurQuery(datum.MaxDuration, datum.Hosts.UniqueDstIP.Unpair(), datum.Hosts.UniqueSrcIP.Unpair())
			}

			// set to writer channel
			a.analyzedCallback(output)

		}
		a.analysisWg.Done()
	}()
}

func (a *analyzer) hostMaxDurQuery(maxDur float64, localIP data.UniqueIP, externalIP data.UniqueIP) updateInfo {
	ssn := a.db.Session.Copy()
	defer ssn.Close()

	var output updateInfo

	// create query
	query := bson.M{}

<<<<<<< HEAD
=======
	// check if we need to update
	// we do this before the other queries because otherwise if a max dur
	// starts out with a high number which reduces over time, it will keep
	// the incorrect high max for that specific destination.
	maxDurMatchExactQuery := localIP.BSONKey()
	maxDurMatchExactQuery["dat"] = bson.M{
		"$elemMatch": bson.M{
			"mdip":         externalIP.BSONKey(),
			"max_duration": bson.M{"$lte": maxDur},
		},
	}

	nExactMatches, _ := ssn.DB(a.db.GetSelectedDB()).C(a.conf.T.Structure.HostTable).Find(maxDurMatchExactQuery).Count()

	// if we have exact matches, update to new score and return
	if nExactMatches > 0 {

		// update chunk number
		query["$set"] = bson.M{
			"dat.$.cid":          a.chunk,
			"dat.$.max_duration": maxDur,
		}

		// create selector for output
		output.query = query

		// using the same find query we created above will allow us to match and
		// update the exact chunk we need to update
		output.selector = maxDurMatchExactQuery

		return output
	}

>>>>>>> a53b5b44
	// The below is only for cases where the ip is not currently listed as a max dur
	// for a source
	// update max dur
	newFlag := false
	updateFlag := false

	// this query will find any matching chunk that is reporting a lower
	// max beacon score than the current one we are working with
	maxDurMatchLowerQuery := localIP.BSONKey()
	maxDurMatchLowerQuery["dat"] = bson.M{
		"$elemMatch": bson.M{
			"cid":          a.chunk,
			"max_duration": bson.M{"$lte": maxDur},
		},
	}

	maxDurMatchUpperQuery := localIP.BSONKey()
	maxDurMatchUpperQuery["dat"] = bson.M{
		"$elemMatch": bson.M{
			"cid":          a.chunk,
			"max_duration": bson.M{"$gte": maxDur},
		},
	}

	// find matching lower chunks
	nLowerEntries, _ := ssn.DB(a.db.GetSelectedDB()).C(a.conf.T.Structure.HostTable).Find(maxDurMatchLowerQuery).Count()

	// update if there are lower entries in this chunk
	if nLowerEntries > 0 {
		updateFlag = true
	} else {
		// find matching upper records in this chunk
		nUpperEntries, _ := ssn.DB(a.db.GetSelectedDB()).C(a.conf.T.Structure.HostTable).Find(maxDurMatchUpperQuery).Count()

		// create a new entry if there are no bigger entries
		if nUpperEntries == 0 {
			newFlag = true
		}
	}

	// since we didn't find any changeable lower max duration scores, we will
	// set the condition to push a new entry with the current score listed as the
	// max beacon ONLY if no matching chunks reporting higher max beacon scores
	// are found.

	if newFlag {

		query["$push"] = bson.M{
			"dat": bson.M{
				"max_duration": maxDur,
				"mdip":         externalIP,
				"cid":          a.chunk,
			}}

		// create selector for output
		output.query = query
		output.selector = localIP.BSONKey()

	} else if updateFlag {
		query["$set"] = bson.M{
			"dat.$.max_duration": maxDur,
			"dat.$.mdip":         externalIP,
			"dat.$.cid":          a.chunk,
		}

		// create selector for output
		output.query = query

		// using the same find query we created above will allow us to match and
		// update the exact chunk we need to update
		output.selector = maxDurMatchLowerQuery
	}

	return output
}

//int64InSlice ...
func int64InSlice(a int64, list []int64) bool {
	for _, b := range list {
		if b == a {
			return true
		}
	}
	return false
}<|MERGE_RESOLUTION|>--- conflicted
+++ resolved
@@ -194,42 +194,6 @@
 	// create query
 	query := bson.M{}
 
-<<<<<<< HEAD
-=======
-	// check if we need to update
-	// we do this before the other queries because otherwise if a max dur
-	// starts out with a high number which reduces over time, it will keep
-	// the incorrect high max for that specific destination.
-	maxDurMatchExactQuery := localIP.BSONKey()
-	maxDurMatchExactQuery["dat"] = bson.M{
-		"$elemMatch": bson.M{
-			"mdip":         externalIP.BSONKey(),
-			"max_duration": bson.M{"$lte": maxDur},
-		},
-	}
-
-	nExactMatches, _ := ssn.DB(a.db.GetSelectedDB()).C(a.conf.T.Structure.HostTable).Find(maxDurMatchExactQuery).Count()
-
-	// if we have exact matches, update to new score and return
-	if nExactMatches > 0 {
-
-		// update chunk number
-		query["$set"] = bson.M{
-			"dat.$.cid":          a.chunk,
-			"dat.$.max_duration": maxDur,
-		}
-
-		// create selector for output
-		output.query = query
-
-		// using the same find query we created above will allow us to match and
-		// update the exact chunk we need to update
-		output.selector = maxDurMatchExactQuery
-
-		return output
-	}
-
->>>>>>> a53b5b44
 	// The below is only for cases where the ip is not currently listed as a max dur
 	// for a source
 	// update max dur
