package beacon

import (
	"math"
	"sort"
	"strconv"
	"sync"

	"github.com/activecm/rita/config"
	"github.com/activecm/rita/database"
	"github.com/activecm/rita/pkg/data"
	"github.com/activecm/rita/pkg/uconn"
	"github.com/activecm/rita/util"

	"github.com/globalsign/mgo/bson"
	log "github.com/sirupsen/logrus"
)

type (
	analyzer struct {
		tsMin            int64             // min timestamp for the whole dataset
		tsMax            int64             // max timestamp for the whole dataset
		chunk            int               //current chunk (0 if not on rolling analysis)
		chunkStr         string            //current chunk (0 if not on rolling analysis)
		db               *database.DB      // provides access to MongoDB
		conf             *config.Config    // contains details needed to access MongoDB
		log              *log.Logger       // main logger for RITA
		analyzedCallback func(*update)     // called on each analyzed result
		closedCallback   func()            // called when .close() is called and no more calls to analyzedCallback will be made
		analysisChannel  chan *uconn.Input // holds unanalyzed data
		analysisWg       sync.WaitGroup    // wait for analysis to finish
	}
)

//newAnalyzer creates a new collector for gathering data
func newAnalyzer(min int64, max int64, chunk int, db *database.DB, conf *config.Config, log *log.Logger,
	analyzedCallback func(*update), closedCallback func()) *analyzer {
	return &analyzer{
		tsMin:            min,
		tsMax:            max,
		chunk:            chunk,
		chunkStr:         strconv.Itoa(chunk),
		db:               db,
		conf:             conf,
		log:              log,
		analyzedCallback: analyzedCallback,
		closedCallback:   closedCallback,
		analysisChannel:  make(chan *uconn.Input),
	}
}

//collect sends a chunk of data to be analyzed
func (a *analyzer) collect(data *uconn.Input) {
	a.analysisChannel <- data
}

//close waits for the collector to finish
func (a *analyzer) close() {
	close(a.analysisChannel)
	a.analysisWg.Wait()
	a.closedCallback()
}

//start kicks off a new analysis thread
func (a *analyzer) start() {
	a.analysisWg.Add(1)
	go func() {

		for res := range a.analysisChannel {

			output := &update{}

			// if uconn has turned into a strobe, we will not have any timestamps here,
			// and need to update uconn table with the strobe flag. This is being done
			// here and not in uconns because uconns doesn't do reads, and doesn't know
			// the updated conn count
			if (res.TsList) == nil {

				output.uconn = updateInfo{
					// update hosts record
					query: bson.M{
						"$set": bson.M{"strobe": true},
					},
					// create selector for output
					selector: res.Hosts.BSONKey(),
				}

				// set to writer channel
				a.analyzedCallback(output)

			} else {

				//store the diff slice length since we use it a lot
				//for timestamps this is one less then the data slice length
				//since we are calculating the times in between readings
				tsLength := len(res.TsList) - 1
				dsLength := len(res.OrigBytesList)

				//find the delta times between the timestamps
				diff := make([]int64, tsLength)
				for i := 0; i < tsLength; i++ {
					diff[i] = res.TsList[i+1] - res.TsList[i]
				}

				//perfect beacons should have symmetric delta time and size distributions
				//Bowley's measure of skew is used to check symmetry
				sort.Sort(util.SortableInt64(diff))
				tsSkew := float64(0)
				dsSkew := float64(0)

				//tsLength -1 is used since diff is a zero based slice
				tsLow := diff[util.Round(.25*float64(tsLength-1))]
				tsMid := diff[util.Round(.5*float64(tsLength-1))]
				tsHigh := diff[util.Round(.75*float64(tsLength-1))]
				tsBowleyNum := tsLow + tsHigh - 2*tsMid
				tsBowleyDen := tsHigh - tsLow

				//we do the same for datasizes
				dsLow := res.OrigBytesList[util.Round(.25*float64(dsLength-1))]
				dsMid := res.OrigBytesList[util.Round(.5*float64(dsLength-1))]
				dsHigh := res.OrigBytesList[util.Round(.75*float64(dsLength-1))]
				dsBowleyNum := dsLow + dsHigh - 2*dsMid
				dsBowleyDen := dsHigh - dsLow

				//tsSkew should equal zero if the denominator equals zero
				//bowley skew is unreliable if Q2 = Q1 or Q2 = Q3
				if tsBowleyDen != 0 && tsMid != tsLow && tsMid != tsHigh {
					tsSkew = float64(tsBowleyNum) / float64(tsBowleyDen)
				}

				if dsBowleyDen != 0 && dsMid != dsLow && dsMid != dsHigh {
					dsSkew = float64(dsBowleyNum) / float64(dsBowleyDen)
				}

				//perfect beacons should have very low dispersion around the
				//median of their delta times
				//Median Absolute Deviation About the Median
				//is used to check dispersion
				devs := make([]int64, tsLength)
				for i := 0; i < tsLength; i++ {
					devs[i] = util.Abs(diff[i] - tsMid)
				}

				dsDevs := make([]int64, dsLength)
				for i := 0; i < dsLength; i++ {
					dsDevs[i] = util.Abs(res.OrigBytesList[i] - dsMid)
				}

				sort.Sort(util.SortableInt64(devs))
				sort.Sort(util.SortableInt64(dsDevs))

				tsMadm := devs[util.Round(.5*float64(tsLength-1))]
				dsMadm := dsDevs[util.Round(.5*float64(dsLength-1))]

				//Store the range for human analysis
				tsIntervalRange := diff[tsLength-1] - diff[0]
				dsRange := res.OrigBytesList[dsLength-1] - res.OrigBytesList[0]

				//get a list of the intervals found in the data,
				//the number of times the interval was found,
				//and the most occurring interval
				intervals, intervalCounts, tsMode, tsModeCount := createCountMap(diff)
				dsSizes, dsCounts, dsMode, dsModeCount := createCountMap(res.OrigBytesList)

				//more skewed distributions receive a lower score
				//less skewed distributions receive a higher score
				tsSkewScore := 1.0 - math.Abs(tsSkew) //smush tsSkew
				dsSkewScore := 1.0 - math.Abs(dsSkew) //smush dsSkew

				//lower dispersion is better, cutoff dispersion scores at 30 seconds
				tsMadmScore := 1.0 - float64(tsMadm)/30.0
				if tsMadmScore < 0 {
					tsMadmScore = 0
				}

				//lower dispersion is better, cutoff dispersion scores at 32 bytes
				dsMadmScore := 1.0 - float64(dsMadm)/32.0
				if dsMadmScore < 0 {
					dsMadmScore = 0
				}

				//smaller data sizes receive a higher score
				dsSmallnessScore := 1.0 - float64(dsMode)/65535.0
				if dsSmallnessScore < 0 {
					dsSmallnessScore = 0
				}

				// connection count scoring
				tsConnDiv := (float64(a.tsMax) - float64(a.tsMin)) / 10.0
				tsConnCountScore := float64(res.ConnectionCount) / tsConnDiv
				if tsConnCountScore > 1.0 {
					tsConnCountScore = 1.0
				}

				//score numerators
				tsSum := tsSkewScore + tsMadmScore + tsConnCountScore
				dsSum := dsSkewScore + dsMadmScore + dsSmallnessScore

				//score averages
				tsScore := math.Ceil((tsSum/3.0)*1000) / 1000
				dsScore := math.Ceil((dsSum/3.0)*1000) / 1000
				score := math.Ceil(((tsSum+dsSum)/6.0)*1000) / 1000

				// update beacon query
				output.beacon = updateInfo{
					query: bson.M{
						"$set": bson.M{
							"connection_count":   res.ConnectionCount,
							"avg_bytes":          res.TotalBytes / res.ConnectionCount,
							"total_bytes":        res.TotalBytes,
							"ts.range":           tsIntervalRange,
							"ts.mode":            tsMode,
							"ts.mode_count":      tsModeCount,
							"ts.intervals":       intervals,
							"ts.interval_counts": intervalCounts,
							"ts.dispersion":      tsMadm,
							"ts.skew":            tsSkew,
							"ts.conns_score":     tsConnCountScore,
							"ts.score":           tsScore,
							"ds.range":           dsRange,
							"ds.mode":            dsMode,
							"ds.mode_count":      dsModeCount,
							"ds.sizes":           dsSizes,
							"ds.counts":          dsCounts,
							"ds.dispersion":      dsMadm,
							"ds.skew":            dsSkew,
							"ds.score":           dsScore,
							"score":              score,
							"cid":                a.chunk,
							"src_network_name":   res.Hosts.SrcNetworkName,
							"dst_network_name":   res.Hosts.DstNetworkName,
							"strobe":             false,
						},
					},
					selector: res.Hosts.BSONKey(),
				}

				output.hostIcert = a.hostIcertQuery(res.InvalidCertFlag, res.Hosts.UniqueSrcIP.Unpair(), res.Hosts.UniqueDstIP.Unpair())
				output.hostBeacon = a.hostBeaconQuery(score, res.Hosts.UniqueSrcIP.Unpair(), res.Hosts.UniqueDstIP.Unpair())

				// set to writer channel
				a.analyzedCallback(output)

			}

		}
		a.analysisWg.Done()
	}()
}

// createCountMap returns a distinct data array, data count array, the mode,
// and the number of times the mode occurred
func createCountMap(sortedIn []int64) ([]int64, []int64, int64, int64) {
	//Since the data is already sorted, we can call this without fear
	distinct, countsMap := countAndRemoveConsecutiveDuplicates(sortedIn)
	countsArr := make([]int64, len(distinct))
	mode := distinct[0]
	max := countsMap[mode]
	for i, datum := range distinct {
		count := countsMap[datum]
		countsArr[i] = count
		if count > max {
			max = count
			mode = datum
		}
	}
	return distinct, countsArr, mode, max
}

//countAndRemoveConsecutiveDuplicates removes consecutive
//duplicates in an array of integers and counts how many
//instances of each number exist in the array.
//Similar to `uniq -c`, but counts all duplicates, not just
//consecutive duplicates.
func countAndRemoveConsecutiveDuplicates(numberList []int64) ([]int64, map[int64]int64) {
	//Avoid some reallocations
	result := make([]int64, 0, len(numberList)/2)
	counts := make(map[int64]int64)

	last := numberList[0]
	result = append(result, last)
	counts[last]++

	for idx := 1; idx < len(numberList); idx++ {
		if last != numberList[idx] {
			result = append(result, numberList[idx])
		}
		last = numberList[idx]
		counts[last]++
	}
	return result, counts
}

func (a *analyzer) hostIcertQuery(icert bool, src data.UniqueIP, dst data.UniqueIP) updateInfo {
	ssn := a.db.Session.Copy()
	defer ssn.Close()

	var output updateInfo

	// create query
	query := bson.M{}

	// don't update host table if there isn't an invalid cert record between pair
	if !icert {
		return updateInfo{}
	}

<<<<<<< HEAD
		hostSelector := src.BSONKey()
		hostSelector["dat"] = bson.M{"$elemMatch": dst.PrefixedBSONKey("icdst")}

		nExistingEntries, _ := ssn.DB(a.db.GetSelectedDB()).C(a.conf.T.Structure.HostTable).Find(hostSelector).Count()

		if nExistingEntries == 0 {
			newFlag = true
		}

		if newFlag {

			query["$push"] = bson.M{
				"dat": bson.M{
					"icdst": dst,
					"icert": 1,
					"cid":   a.chunk,
				}}

			// create selector for output
			output.query = query
			output.selector = src.BSONKey()

		} else {

			query["$set"] = bson.M{
				"dat.$.cid": a.chunk,
			}

			// create selector for output
			output.query = query
			output.selector = hostSelector
		}
=======
	hostSelector := src.BSONKey()
	hostSelector["dat.icdst"] = dst.BSONKey()

	nExactMatches, err := ssn.DB(a.db.GetSelectedDB()).C(a.conf.T.Structure.HostTable).Find(hostSelector).Count()
	if err != nil {
		a.log.WithError(err).WithFields(log.Fields{
			"src":              src.IP,
			"src_network_name": src.NetworkName,
			"dst":              dst.IP,
			"dst_network_name": dst.NetworkName,
		}).Error(
			"Could not check for existing invalid certificate access marker in hosts collection. " +
				"Refusing to update source's invalid certificate access marker.",
		)
		return updateInfo{}
	}

	if nExactMatches == 0 {
		// if there isn't already a marker for this src/ dst, just push a new record in
		query["$push"] = bson.M{
			"dat": bson.M{
				"icdst": dst,
				"icert": 1,
				"cid":   a.chunk,
			}}

		// create selector for output
		output.query = query
		output.selector = src.BSONKey()

	} else {
		// otherwise update the existing record
		query["$set"] = bson.M{
			"dat.$.icert": 1,
			"dat.$.cid":   a.chunk,
		}

		// create selector for output
		output.query = query
		output.selector = hostSelector
>>>>>>> a53b5b44
	}

	return output
}

func (a *analyzer) hostBeaconQuery(score float64, src data.UniqueIP, dst data.UniqueIP) updateInfo {
	ssn := a.db.Session.Copy()
	defer ssn.Close()

	var output updateInfo

	// create query
	query := bson.M{}

	// check if we need to update
	// we do this before the other queries because otherwise if a beacon
	// starts out with a high score which reduces over time, it will keep
	// the incorrect high max for that specific destination.
	maxBeaconMatchExactQuery := src.BSONKey()
	maxBeaconMatchExactQuery["dat"] = bson.M{"$elemMatch": dst.PrefixedBSONKey("mbdst")}

	nExactMatches, err := ssn.DB(a.db.GetSelectedDB()).C(a.conf.T.Structure.HostTable).
		Find(maxBeaconMatchExactQuery).Count()

	if err != nil {
		a.log.WithError(err).WithFields(log.Fields{
			"src":              src.IP,
			"src_network_name": src.NetworkName,
			"dst":              dst.IP,
			"dst_network_name": dst.NetworkName,
		}).Error(
			"Could not check for existing max ip beacon in hosts collection. " +
				"Refusing to update source's max ip beacon.",
		)
		return updateInfo{}
	}

	// if we have exact matches, update to new score and return
	if nExactMatches > 0 {
		query["$set"] = bson.M{
			"dat.$.max_beacon_score": score,
			"dat.$.mbdst":            dst,
			"dat.$.cid":              a.chunk,
		}

		// create selector for output
		output.query = query

		// using the same find query we created above will allow us to match and
		// update the exact chunk we need to update
		output.selector = maxBeaconMatchExactQuery

		return output
	}

	// The below is only for cases where the ip is not currently listed as a max beacon
	// for a source
	// update max beacon score
	newFlag := false
	updateFlag := false

	// this query will find any matching chunk that is reporting a lower
	// max beacon score than the current one we are working with
	maxBeaconMatchLowerQuery := src.BSONKey()
	maxBeaconMatchLowerQuery["dat"] = bson.M{
		"$elemMatch": bson.M{
			"cid":              a.chunk,
			"max_beacon_score": bson.M{"$lte": score},
		},
	}
	// find matching lower chunks
	nLowerMatches, err := ssn.DB(a.db.GetSelectedDB()).C(a.conf.T.Structure.HostTable).
		Find(maxBeaconMatchLowerQuery).Count()

	if err != nil {
		a.log.WithError(err).WithFields(log.Fields{
			"src":              src.IP,
			"src_network_name": src.NetworkName,
			"dst":              dst.IP,
			"dst_network_name": dst.NetworkName,
		}).Error(
			"Could not check for lower scoring max ip beacon in hosts collection. " +
				"Refusing to update source's max ip beacon.",
		)
		return updateInfo{}
	}

	// if no matching chunks are found, we will set the new flag
	if nLowerMatches == 0 {

		maxBeaconMatchUpperQuery := src.BSONKey()
		maxBeaconMatchUpperQuery["dat"] = bson.M{
			"$elemMatch": bson.M{
				"cid":              a.chunk,
				"max_beacon_score": bson.M{"$gte": score},
			},
		}

		// find matching upper chunks
		nUpperMatches, err := ssn.DB(a.db.GetSelectedDB()).C(a.conf.T.Structure.HostTable).
			Find(maxBeaconMatchUpperQuery).Count()

		if err != nil {
			a.log.WithError(err).WithFields(log.Fields{
				"src":              src.IP,
				"src_network_name": src.NetworkName,
				"dst":              dst.IP,
				"dst_network_name": dst.NetworkName,
			}).Error(
				"Could not check for higher scoring max ip beacon in hosts collection. " +
					"Refusing to update source's max ip beacon.",
			)
			return updateInfo{}
		}

		// update if no upper chunks are found
		if nUpperMatches == 0 {
			newFlag = true
		}
	} else {
		updateFlag = true
	}

	// since we didn't find any changeable lower max beacon scores, we will
	// set the condition to push a new entry with the current score listed as the
	// max beacon ONLY if no matching chunks reporting higher max beacon scores
	// are found.

	if newFlag {

		query["$push"] = bson.M{
			"dat": bson.M{
				"max_beacon_score": score,
				"mbdst":            dst,
				"cid":              a.chunk,
			}}

		// create selector for output
		output.query = query
		output.selector = src.BSONKey()

	} else if updateFlag {

		query["$set"] = bson.M{
			"dat.$.max_beacon_score": score,
			"dat.$.mbdst":            dst,
			"dat.$.cid":              a.chunk,
		}

		// create selector for output
		output.query = query

		// using the same find query we created above will allow us to match and
		// update the exact chunk we need to update
		output.selector = maxBeaconMatchLowerQuery
	}

	return output
}<|MERGE_RESOLUTION|>--- conflicted
+++ resolved
@@ -305,59 +305,19 @@
 		return updateInfo{}
 	}
 
-<<<<<<< HEAD
-		hostSelector := src.BSONKey()
-		hostSelector["dat"] = bson.M{"$elemMatch": dst.PrefixedBSONKey("icdst")}
-
-		nExistingEntries, _ := ssn.DB(a.db.GetSelectedDB()).C(a.conf.T.Structure.HostTable).Find(hostSelector).Count()
-
-		if nExistingEntries == 0 {
-			newFlag = true
-		}
-
-		if newFlag {
-
-			query["$push"] = bson.M{
-				"dat": bson.M{
-					"icdst": dst,
-					"icert": 1,
-					"cid":   a.chunk,
-				}}
-
-			// create selector for output
-			output.query = query
-			output.selector = src.BSONKey()
-
-		} else {
-
-			query["$set"] = bson.M{
-				"dat.$.cid": a.chunk,
-			}
-
-			// create selector for output
-			output.query = query
-			output.selector = hostSelector
-		}
-=======
 	hostSelector := src.BSONKey()
-	hostSelector["dat.icdst"] = dst.BSONKey()
-
-	nExactMatches, err := ssn.DB(a.db.GetSelectedDB()).C(a.conf.T.Structure.HostTable).Find(hostSelector).Count()
-	if err != nil {
-		a.log.WithError(err).WithFields(log.Fields{
-			"src":              src.IP,
-			"src_network_name": src.NetworkName,
-			"dst":              dst.IP,
-			"dst_network_name": dst.NetworkName,
-		}).Error(
-			"Could not check for existing invalid certificate access marker in hosts collection. " +
-				"Refusing to update source's invalid certificate access marker.",
-		)
-		return updateInfo{}
-	}
-
-	if nExactMatches == 0 {
-		// if there isn't already a marker for this src/ dst, just push a new record in
+	hostSelector["dat"] = bson.M{"$elemMatch": dst.PrefixedBSONKey("icdst")}
+
+	nExistingEntries, _ := ssn.DB(a.db.GetSelectedDB()).C(a.conf.T.Structure.HostTable).Find(hostSelector).Count()
+
+	newFlag := false
+
+	if nExistingEntries == 0 {
+		newFlag = true
+	}
+
+	if newFlag {
+
 		query["$push"] = bson.M{
 			"dat": bson.M{
 				"icdst": dst,
@@ -370,16 +330,14 @@
 		output.selector = src.BSONKey()
 
 	} else {
-		// otherwise update the existing record
+
 		query["$set"] = bson.M{
-			"dat.$.icert": 1,
-			"dat.$.cid":   a.chunk,
+			"dat.$.cid": a.chunk,
 		}
 
 		// create selector for output
 		output.query = query
 		output.selector = hostSelector
->>>>>>> a53b5b44
 	}
 
 	return output
