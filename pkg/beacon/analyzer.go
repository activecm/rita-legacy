package beacon

import (
	"math"
	"sort"
	"sync"

	"github.com/activecm/rita/config"
	"github.com/activecm/rita/database"
	"github.com/activecm/rita/pkg/uconn"
	"github.com/activecm/rita/util"

	"github.com/globalsign/mgo"
	"github.com/globalsign/mgo/bson"
	log "github.com/sirupsen/logrus"
)

type (
	//analyzer handles calculating statistical measures of the distributions of the
	//timestamps and data sizes between pairs of hosts
	analyzer struct {
		tsMin            int64                // min timestamp for the whole dataset
		tsMax            int64                // max timestamp for the whole dataset
		chunk            int                  // current chunk (0 if not on rolling analysis)
		db               *database.DB         // provides access to MongoDB
		conf             *config.Config       // contains details needed to access MongoDB
		log              *log.Logger          // main logger for RITA
		analyzedCallback func(mgoBulkActions) // analysis results are sent to this callback as MongoDB bulk actions
		closedCallback   func()               // called when .close() is called and no more calls to analyzedCallback will be made
		analysisChannel  chan *uconn.Input    // holds unanalyzed unique connection data
		analysisWg       sync.WaitGroup       // wait for analysis to finish
	}
)

//newAnalyzer creates a new analyzer for calculating the beacon statistics of unique connections
func newAnalyzer(min int64, max int64, chunk int, db *database.DB, conf *config.Config, log *log.Logger,
	analyzedCallback func(mgoBulkActions), closedCallback func()) *analyzer {
	return &analyzer{
		tsMin:            min,
		tsMax:            max,
		chunk:            chunk,
		db:               db,
		conf:             conf,
		log:              log,
		analyzedCallback: analyzedCallback,
		closedCallback:   closedCallback,
		analysisChannel:  make(chan *uconn.Input),
	}
}

//collect gathers sorted unique connection data for analysis
func (a *analyzer) collect(data *uconn.Input) {
	a.analysisChannel <- data
}

//close waits for the analyzer to finish
func (a *analyzer) close() {
	close(a.analysisChannel)
	a.analysisWg.Wait()
	a.closedCallback()
}

//start kicks off a new analysis thread
func (a *analyzer) start() {
	a.analysisWg.Add(1)
	go func() {

		for res := range a.analysisChannel {
			// if uconn has turned into a strobe, we will not have any timestamps here,
			// and need to update uconn table with the strobe flag. This is being done
			// here and not in uconns because uconns doesn't do reads, and doesn't know
			// the updated conn count
			if (res.TsList) == nil {
				// copy variables to be used by bulk callback to prevent capturing by reference
				pairSelector := res.Hosts.BSONKey()
				update := mgoBulkActions{
					a.conf.T.Structure.UniqueConnTable: func(b *mgo.Bulk) int {
						b.Upsert(
							pairSelector,
							bson.M{
								"$set": bson.M{"strobe": true},
							},
						)
						return 1
					},
					a.conf.T.Beacon.BeaconTable: func(b *mgo.Bulk) int {
						b.Remove(pairSelector)
						return 1
					},
				}
				a.analyzedCallback(update)
			} else {
				//store the diff slice length since we use it a lot
				//for timestamps this is one less then the data slice length
				//since we are calculating the times in between readings
				tsLength := len(res.TsList) - 1
				dsLength := len(res.OrigBytesList)

				//find the delta times between the timestamps
				diff := make([]int64, tsLength)
				for i := 0; i < tsLength; i++ {
					diff[i] = res.TsList[i+1] - res.TsList[i]
				}

				//perfect beacons should have symmetric delta time and size distributions
				//Bowley's measure of skew is used to check symmetry
				sort.Sort(util.SortableInt64(diff))
				tsSkew := float64(0)
				dsSkew := float64(0)

				//tsLength -1 is used since diff is a zero based slice
				tsLow := diff[util.Round(.25*float64(tsLength-1))]
				tsMid := diff[util.Round(.5*float64(tsLength-1))]
				tsHigh := diff[util.Round(.75*float64(tsLength-1))]
				tsBowleyNum := tsLow + tsHigh - 2*tsMid
				tsBowleyDen := tsHigh - tsLow

				//we do the same for datasizes
				dsLow := res.OrigBytesList[util.Round(.25*float64(dsLength-1))]
				dsMid := res.OrigBytesList[util.Round(.5*float64(dsLength-1))]
				dsHigh := res.OrigBytesList[util.Round(.75*float64(dsLength-1))]
				dsBowleyNum := dsLow + dsHigh - 2*dsMid
				dsBowleyDen := dsHigh - dsLow

				//tsSkew should equal zero if the denominator equals zero
				//bowley skew is unreliable if Q2 = Q1 or Q2 = Q3
				if tsBowleyDen != 0 && tsMid != tsLow && tsMid != tsHigh {
					tsSkew = float64(tsBowleyNum) / float64(tsBowleyDen)
				}

				if dsBowleyDen != 0 && dsMid != dsLow && dsMid != dsHigh {
					dsSkew = float64(dsBowleyNum) / float64(dsBowleyDen)
				}

				//perfect beacons should have very low dispersion around the
				//median of their delta times
				//Median Absolute Deviation About the Median
				//is used to check dispersion
				devs := make([]int64, tsLength)
				for i := 0; i < tsLength; i++ {
					devs[i] = util.Abs(diff[i] - tsMid)
				}

				dsDevs := make([]int64, dsLength)
				for i := 0; i < dsLength; i++ {
					dsDevs[i] = util.Abs(res.OrigBytesList[i] - dsMid)
				}

				sort.Sort(util.SortableInt64(devs))
				sort.Sort(util.SortableInt64(dsDevs))

				tsMadm := devs[util.Round(.5*float64(tsLength-1))]
				dsMadm := dsDevs[util.Round(.5*float64(dsLength-1))]

				//Store the range for human analysis
				tsIntervalRange := diff[tsLength-1] - diff[0]
				dsRange := res.OrigBytesList[dsLength-1] - res.OrigBytesList[0]

				//get a list of the intervals found in the data,
				//the number of times the interval was found,
				//and the most occurring interval
				intervals, intervalCounts, tsMode, tsModeCount := createCountMap(diff)
				dsSizes, dsCounts, dsMode, dsModeCount := createCountMap(res.OrigBytesList)

				//more skewed distributions receive a lower score
				//less skewed distributions receive a higher score
				tsSkewScore := 1.0 - math.Abs(tsSkew) //smush tsSkew
				dsSkewScore := 1.0 - math.Abs(dsSkew) //smush dsSkew

				//lower dispersion is better
				tsMadmScore := 1.0 - float64(tsMadm)/float64(tsMid)
				if tsMadmScore < 0 {
					tsMadmScore = 0
				}

				//lower dispersion is better
				dsMadmScore := 1.0 - float64(dsMadm)/float64(dsMid)
				if dsMadmScore < 0 {
					dsMadmScore = 0
				}

				//smaller data sizes receive a higher score
				dsSmallnessScore := 1.0 - float64(dsMode)/65535.0
				if dsSmallnessScore < 0 {
					dsSmallnessScore = 0
				}

				// connection count scoring
				tsConnDiv := (float64(a.tsMax) - float64(a.tsMin)) / 3600
				tsConnCountScore := float64(res.ConnectionCount) / tsConnDiv
				if tsConnCountScore > 1.0 {
					tsConnCountScore = 1.0
				}

				// calculate final ts and ds scores
				tsScore := math.Ceil(((tsSkewScore+tsMadmScore+tsConnCountScore)/3.0)*1000) / 1000
				dsScore := math.Ceil(((dsSkewScore+dsMadmScore+dsSmallnessScore)/3.0)*1000) / 1000

				// calculate duration score
				duration := math.Ceil((float64(res.TsList[tsLength]-res.TsList[0])/(float64(a.tsMax)-float64(a.tsMin)))*1000) / 1000
				if duration > 1.0 {
					duration = 1.0
				}

				// calculate histogram score
				bucketList, freqList, freqCount, histScore := getTsHistogramScore(a.tsMin, a.tsMax, res.TsList)

				// calculate overall beacon score
				score := math.Ceil(((tsScore*a.conf.S.Beacon.TsWeight)+
					(dsScore*a.conf.S.Beacon.DsWeight)+
					(duration*a.conf.S.Beacon.DurWeight)+
					(histScore*a.conf.S.Beacon.HistWeight))*1000) / 1000

<<<<<<< HEAD
				// update beacon query
				output.beacon = updateInfo{
					query: bson.M{
						"$set": bson.M{
							"strobe":             false,
							"cid":                a.chunk,
							"src_network_name":   res.Hosts.SrcNetworkName,
							"dst_network_name":   res.Hosts.DstNetworkName,
							"connection_count":   res.ConnectionCount,
							"avg_bytes":          res.TotalBytes / res.ConnectionCount,
							"total_bytes":        res.TotalBytes,
							"ts.range":           tsIntervalRange,
							"ts.mode":            tsMode,
							"ts.mode_count":      tsModeCount,
							"ts.intervals":       intervals,
							"ts.interval_counts": intervalCounts,
							"ts.dispersion":      tsMadm,
							"ts.skew":            tsSkew,
							"ts.conns_score":     tsConnCountScore,
							"ts.score":           tsScore,
							"ds.range":           dsRange,
							"ds.mode":            dsMode,
							"ds.mode_count":      dsModeCount,
							"ds.sizes":           dsSizes,
							"ds.counts":          dsCounts,
							"ds.dispersion":      dsMadm,
							"ds.skew":            dsSkew,
							"ds.score":           dsScore,
							"duration_score":     duration,
							"bucketlist":         bucketList,
							"freqlist":           freqList,
							"freqcount":          freqCount,
							"hist_score":         histScore,
							"score":              score,
						},
=======
				// copy variables to be used by bulk callback to prevent capturing by reference
				pairSelector := res.Hosts.BSONKey()
				beaconQuery := bson.M{
					"$set": bson.M{
						"connection_count":   res.ConnectionCount,
						"avg_bytes":          res.TotalBytes / res.ConnectionCount,
						"total_bytes":        res.TotalBytes,
						"ts.range":           tsIntervalRange,
						"ts.mode":            tsMode,
						"ts.mode_count":      tsModeCount,
						"ts.intervals":       intervals,
						"ts.interval_counts": intervalCounts,
						"ts.dispersion":      tsMadm,
						"ts.skew":            tsSkew,
						"ts.conns_score":     tsConnCountScore,
						"ts.score":           tsScore,
						"ds.range":           dsRange,
						"ds.mode":            dsMode,
						"ds.mode_count":      dsModeCount,
						"ds.sizes":           dsSizes,
						"ds.counts":          dsCounts,
						"ds.dispersion":      dsMadm,
						"ds.skew":            dsSkew,
						"ds.score":           dsScore,
						"score":              score,
						"cid":                a.chunk,
						"src_network_name":   res.Hosts.SrcNetworkName,
						"dst_network_name":   res.Hosts.DstNetworkName,
>>>>>>> 25acfb7a
					},
				}

				update := mgoBulkActions{
					a.conf.T.Beacon.BeaconTable: func(b *mgo.Bulk) int {
						b.Upsert(pairSelector, beaconQuery)
						return 1
					},
				}

				a.analyzedCallback(update)
			}
		}
		a.analysisWg.Done()
	}()
}

// createCountMap returns a distinct data array, data count array, the mode,
// and the number of times the mode occurred
func createCountMap(sortedIn []int64) ([]int64, []int64, int64, int64) {
	//Since the data is already sorted, we can call this without fear
	distinct, countsMap := countAndRemoveConsecutiveDuplicates(sortedIn)
	countsArr := make([]int64, len(distinct))
	mode := distinct[0]
	max := countsMap[mode]
	for i, datum := range distinct {
		count := countsMap[datum]
		countsArr[i] = count
		if count > max {
			max = count
			mode = datum
		}
	}
	return distinct, countsArr, mode, max
}

//countAndRemoveConsecutiveDuplicates removes consecutive
//duplicates in an array of integers and counts how many
//instances of each number exist in the array.
//Similar to `uniq -c`, but counts all duplicates, not just
//consecutive duplicates.
func countAndRemoveConsecutiveDuplicates(numberList []int64) ([]int64, map[int64]int64) {
	//Avoid some reallocations
	result := make([]int64, 0, len(numberList)/2)
	counts := make(map[int64]int64)

	last := numberList[0]
	result = append(result, last)
	counts[last]++

	for idx := 1; idx < len(numberList); idx++ {
		if last != numberList[idx] {
			result = append(result, numberList[idx])
		}
		last = numberList[idx]
		counts[last]++
	}
	return result, counts
<<<<<<< HEAD
}

//getTsHistogramScore
func getTsHistogramScore(min int64, max int64, tsList []int64) ([]int64, []int, map[int]int, float64) {

	// get bucket list
	// we currently look at a 24 hour period
	bucketList := createBuckets(min, max, 24)

	// use timestamps to get freqencies for buckets
	freqList, freqCount, freqCV := createHistogram(bucketList, tsList)

	// calculate first potential score
	// histograms with bigger flat sections will score higher, up to 4 flat sections
	// this will score well for graphs that have flat sections with a big distance between them,
	// i.e. a beacon that alternates between 1 and 5 connections per hour
	score1 := math.Ceil((float64(4)/float64(len(freqCount)))*1000) / 1000
	if score1 > 1.0 {
		score1 = 1.0
	}

	// calculate second potential score
	// coefficient of variation will help score histograms that have jitter in the number of
	// connections but where the overall graph would still look relatively flat and consistent
	score2 := math.Ceil((1.0-float64(freqCV))*1000) / 1000
	if score2 > 1.0 {
		score2 = 1.0
	}

	return bucketList, freqList, freqCount, math.Max(score1, score2)

}

//createBuckets
func createBuckets(min int64, max int64, total int64) []int64 {

	// declare list
	bucketList := make([]int64, total)

	// calculate step size
	step := (max - min) / (total - 1)

	// set first bucket value to min timestamp
	bucketList[0] = min

	// create evenly spaced timestamp buckets
	for i := int64(1); i < total; i++ {
		bucketList[i] = min + (i * step)
	}

	// set first bucket value to max timestamp
	bucketList[total-1] = max

	return bucketList
}

func createHistogram(bucketList []int64, tsList []int64) ([]int, map[int]int, float64) {

	i := 0
	bucket := bucketList[i+1]
	freqList := make([]int, len(bucketList)-1)

	// loop over sorted timestamp list
	for _, entry := range tsList {

		// increment if still in the current bucket
		if entry < bucket {
			freqList[i]++
			continue
		}

		// find the next bucket this value will fall under
		for j := i + 1; j < len(bucketList)-1; j++ {
			if entry < bucketList[j+1] {
				i = j
				bucket = bucketList[j+1]
				break
			}
		}

		// increment count
		// this will also capture and increment for a situation where the final timestamp is
		// equal to the final bucket
		freqList[i]++
	}

	// make a fequency count map
	freqCount := make(map[int]int)
	total := 0

	for _, item := range freqList {
		total += item
		if _, ok := freqCount[item]; !ok {
			freqCount[item] = 1
		} else {
			freqCount[item]++
		}
	}

	freqMean := float64(total) / float64(len(freqList))

	// calculate standard deviation
	sd := float64(0)
	for j := 0; j < len(freqList); j++ {
		sd += math.Pow(float64(freqList[j])-freqMean, 2)
	}
	sd = math.Sqrt(sd / float64(len(freqList)))

	// calculate coefficient of variation
	cv := sd / freqMean

	// if cv is greater than 1, our score should be zero
	if cv > 1.0 {
		cv = 1.0
	}

	return freqList, freqCount, cv

}

func (a *analyzer) hostIcertQuery(icert bool, src data.UniqueIP, dst data.UniqueIP) updateInfo {
	ssn := a.db.Session.Copy()
	defer ssn.Close()

	var output updateInfo

	// create query
	query := bson.M{}

	// don't update host table if there isn't an invalid cert record between pair
	if !icert {
		return updateInfo{}
	}

	hostSelector := src.BSONKey()
	hostSelector["dat"] = bson.M{"$elemMatch": dst.PrefixedBSONKey("icdst")}

	nExistingEntries, err := ssn.DB(a.db.GetSelectedDB()).C(a.conf.T.Structure.HostTable).Find(hostSelector).Count()

	if err != nil {
		a.log.WithError(err).WithFields(log.Fields{
			"src":              src.IP,
			"src_network_name": src.NetworkName,
			"dst":              dst.IP,
			"dst_network_name": dst.NetworkName,
		}).Error(
			"Could not check for existing invalid certificate access marker in hosts collection. " +
				"Refusing to update source's invalid certificate access marker.",
		)
		return updateInfo{}
	}

	newFlag := false

	if nExistingEntries == 0 {
		newFlag = true
	}

	if newFlag {
		// add a new entry for invalid beacon cert
		query["$push"] = bson.M{
			"dat": bson.M{
				"icdst": dst,
				"icert": 1,
				"cid":   a.chunk,
			}}

		// create selector for output
		output.query = query
		output.selector = src.BSONKey()

	} else {
		// no need to update all of the fields for an existing
		// record; we just need to update the chunk ID
		query["$set"] = bson.M{
			"dat.$.cid": a.chunk,
		}

		// create selector for output
		output.query = query
		output.selector = hostSelector
	}

	return output
}

func (a *analyzer) hostBeaconQuery(score float64, src data.UniqueIP, dst data.UniqueIP) updateInfo {
	ssn := a.db.Session.Copy()
	defer ssn.Close()

	var output updateInfo

	// create query
	query := bson.M{}

	// check if we need to update
	// we do this before the other queries because otherwise if a beacon
	// starts out with a high score which reduces over time, it will keep
	// the incorrect high max for that specific destination.
	maxBeaconMatchExactQuery := src.BSONKey()
	maxBeaconMatchExactQuery["dat"] = bson.M{"$elemMatch": dst.PrefixedBSONKey("mbdst")}

	nExactMatches, err := ssn.DB(a.db.GetSelectedDB()).C(a.conf.T.Structure.HostTable).
		Find(maxBeaconMatchExactQuery).Count()

	if err != nil {
		a.log.WithError(err).WithFields(log.Fields{
			"src":              src.IP,
			"src_network_name": src.NetworkName,
			"dst":              dst.IP,
			"dst_network_name": dst.NetworkName,
		}).Error(
			"Could not check for existing max ip beacon in hosts collection. " +
				"Refusing to update source's max ip beacon.",
		)
		return updateInfo{}
	}

	// if we have exact matches, update to new score and return
	if nExactMatches > 0 {
		query["$set"] = bson.M{
			"dat.$.max_beacon_score": score,
			"dat.$.mbdst":            dst,
			"dat.$.cid":              a.chunk,
		}

		// create selector for output
		output.query = query

		// using the same find query we created above will allow us to match and
		// update the exact chunk we need to update
		output.selector = maxBeaconMatchExactQuery

		return output
	}

	// The below is only for cases where the ip is not currently listed as a max beacon
	// for a source
	// update max beacon score
	newFlag := false
	updateFlag := false

	// this query will find any matching chunk that is reporting a lower
	// max beacon score than the current one we are working with
	maxBeaconMatchLowerQuery := src.BSONKey()
	maxBeaconMatchLowerQuery["dat"] = bson.M{
		"$elemMatch": bson.M{
			"cid":              a.chunk,
			"max_beacon_score": bson.M{"$lte": score},
		},
	}
	// find matching lower chunks
	nLowerMatches, err := ssn.DB(a.db.GetSelectedDB()).C(a.conf.T.Structure.HostTable).
		Find(maxBeaconMatchLowerQuery).Count()

	if err != nil {
		a.log.WithError(err).WithFields(log.Fields{
			"src":              src.IP,
			"src_network_name": src.NetworkName,
			"dst":              dst.IP,
			"dst_network_name": dst.NetworkName,
		}).Error(
			"Could not check for lower scoring max ip beacon in hosts collection. " +
				"Refusing to update source's max ip beacon.",
		)
		return updateInfo{}
	}

	// if no matching chunks are found, we will set the new flag
	if nLowerMatches == 0 {

		maxBeaconMatchUpperQuery := src.BSONKey()
		maxBeaconMatchUpperQuery["dat"] = bson.M{
			"$elemMatch": bson.M{
				"cid":              a.chunk,
				"max_beacon_score": bson.M{"$gte": score},
			},
		}

		// find matching upper chunks
		nUpperMatches, err := ssn.DB(a.db.GetSelectedDB()).C(a.conf.T.Structure.HostTable).
			Find(maxBeaconMatchUpperQuery).Count()

		if err != nil {
			a.log.WithError(err).WithFields(log.Fields{
				"src":              src.IP,
				"src_network_name": src.NetworkName,
				"dst":              dst.IP,
				"dst_network_name": dst.NetworkName,
			}).Error(
				"Could not check for higher scoring max ip beacon in hosts collection. " +
					"Refusing to update source's max ip beacon.",
			)
			return updateInfo{}
		}

		// update if no upper chunks are found
		if nUpperMatches == 0 {
			newFlag = true
		}
	} else {
		updateFlag = true
	}

	// since we didn't find any changeable lower max beacon scores, we will
	// set the condition to push a new entry with the current score listed as the
	// max beacon ONLY if no matching chunks reporting higher max beacon scores
	// are found.

	if newFlag {

		query["$push"] = bson.M{
			"dat": bson.M{
				"max_beacon_score": score,
				"mbdst":            dst,
				"cid":              a.chunk,
			}}

		// create selector for output
		output.query = query
		output.selector = src.BSONKey()

	} else if updateFlag {

		query["$set"] = bson.M{
			"dat.$.max_beacon_score": score,
			"dat.$.mbdst":            dst,
			"dat.$.cid":              a.chunk,
		}

		// create selector for output
		output.query = query

		// using the same find query we created above will allow us to match and
		// update the exact chunk we need to update
		output.selector = maxBeaconMatchLowerQuery
	}

	return output
=======
>>>>>>> 25acfb7a
}<|MERGE_RESOLUTION|>--- conflicted
+++ resolved
@@ -211,43 +211,6 @@
 					(duration*a.conf.S.Beacon.DurWeight)+
 					(histScore*a.conf.S.Beacon.HistWeight))*1000) / 1000
 
-<<<<<<< HEAD
-				// update beacon query
-				output.beacon = updateInfo{
-					query: bson.M{
-						"$set": bson.M{
-							"strobe":             false,
-							"cid":                a.chunk,
-							"src_network_name":   res.Hosts.SrcNetworkName,
-							"dst_network_name":   res.Hosts.DstNetworkName,
-							"connection_count":   res.ConnectionCount,
-							"avg_bytes":          res.TotalBytes / res.ConnectionCount,
-							"total_bytes":        res.TotalBytes,
-							"ts.range":           tsIntervalRange,
-							"ts.mode":            tsMode,
-							"ts.mode_count":      tsModeCount,
-							"ts.intervals":       intervals,
-							"ts.interval_counts": intervalCounts,
-							"ts.dispersion":      tsMadm,
-							"ts.skew":            tsSkew,
-							"ts.conns_score":     tsConnCountScore,
-							"ts.score":           tsScore,
-							"ds.range":           dsRange,
-							"ds.mode":            dsMode,
-							"ds.mode_count":      dsModeCount,
-							"ds.sizes":           dsSizes,
-							"ds.counts":          dsCounts,
-							"ds.dispersion":      dsMadm,
-							"ds.skew":            dsSkew,
-							"ds.score":           dsScore,
-							"duration_score":     duration,
-							"bucketlist":         bucketList,
-							"freqlist":           freqList,
-							"freqcount":          freqCount,
-							"hist_score":         histScore,
-							"score":              score,
-						},
-=======
 				// copy variables to be used by bulk callback to prevent capturing by reference
 				pairSelector := res.Hosts.BSONKey()
 				beaconQuery := bson.M{
@@ -272,11 +235,15 @@
 						"ds.dispersion":      dsMadm,
 						"ds.skew":            dsSkew,
 						"ds.score":           dsScore,
+						"duration_score":     duration,
+						"bucketlist":         bucketList,
+						"freqlist":           freqList,
+						"freqcount":          freqCount,
+						"hist_score":         histScore,
 						"score":              score,
 						"cid":                a.chunk,
 						"src_network_name":   res.Hosts.SrcNetworkName,
 						"dst_network_name":   res.Hosts.DstNetworkName,
->>>>>>> 25acfb7a
 					},
 				}
 
@@ -335,7 +302,6 @@
 		counts[last]++
 	}
 	return result, counts
-<<<<<<< HEAD
 }
 
 //getTsHistogramScore
@@ -454,227 +420,4 @@
 
 	return freqList, freqCount, cv
 
-}
-
-func (a *analyzer) hostIcertQuery(icert bool, src data.UniqueIP, dst data.UniqueIP) updateInfo {
-	ssn := a.db.Session.Copy()
-	defer ssn.Close()
-
-	var output updateInfo
-
-	// create query
-	query := bson.M{}
-
-	// don't update host table if there isn't an invalid cert record between pair
-	if !icert {
-		return updateInfo{}
-	}
-
-	hostSelector := src.BSONKey()
-	hostSelector["dat"] = bson.M{"$elemMatch": dst.PrefixedBSONKey("icdst")}
-
-	nExistingEntries, err := ssn.DB(a.db.GetSelectedDB()).C(a.conf.T.Structure.HostTable).Find(hostSelector).Count()
-
-	if err != nil {
-		a.log.WithError(err).WithFields(log.Fields{
-			"src":              src.IP,
-			"src_network_name": src.NetworkName,
-			"dst":              dst.IP,
-			"dst_network_name": dst.NetworkName,
-		}).Error(
-			"Could not check for existing invalid certificate access marker in hosts collection. " +
-				"Refusing to update source's invalid certificate access marker.",
-		)
-		return updateInfo{}
-	}
-
-	newFlag := false
-
-	if nExistingEntries == 0 {
-		newFlag = true
-	}
-
-	if newFlag {
-		// add a new entry for invalid beacon cert
-		query["$push"] = bson.M{
-			"dat": bson.M{
-				"icdst": dst,
-				"icert": 1,
-				"cid":   a.chunk,
-			}}
-
-		// create selector for output
-		output.query = query
-		output.selector = src.BSONKey()
-
-	} else {
-		// no need to update all of the fields for an existing
-		// record; we just need to update the chunk ID
-		query["$set"] = bson.M{
-			"dat.$.cid": a.chunk,
-		}
-
-		// create selector for output
-		output.query = query
-		output.selector = hostSelector
-	}
-
-	return output
-}
-
-func (a *analyzer) hostBeaconQuery(score float64, src data.UniqueIP, dst data.UniqueIP) updateInfo {
-	ssn := a.db.Session.Copy()
-	defer ssn.Close()
-
-	var output updateInfo
-
-	// create query
-	query := bson.M{}
-
-	// check if we need to update
-	// we do this before the other queries because otherwise if a beacon
-	// starts out with a high score which reduces over time, it will keep
-	// the incorrect high max for that specific destination.
-	maxBeaconMatchExactQuery := src.BSONKey()
-	maxBeaconMatchExactQuery["dat"] = bson.M{"$elemMatch": dst.PrefixedBSONKey("mbdst")}
-
-	nExactMatches, err := ssn.DB(a.db.GetSelectedDB()).C(a.conf.T.Structure.HostTable).
-		Find(maxBeaconMatchExactQuery).Count()
-
-	if err != nil {
-		a.log.WithError(err).WithFields(log.Fields{
-			"src":              src.IP,
-			"src_network_name": src.NetworkName,
-			"dst":              dst.IP,
-			"dst_network_name": dst.NetworkName,
-		}).Error(
-			"Could not check for existing max ip beacon in hosts collection. " +
-				"Refusing to update source's max ip beacon.",
-		)
-		return updateInfo{}
-	}
-
-	// if we have exact matches, update to new score and return
-	if nExactMatches > 0 {
-		query["$set"] = bson.M{
-			"dat.$.max_beacon_score": score,
-			"dat.$.mbdst":            dst,
-			"dat.$.cid":              a.chunk,
-		}
-
-		// create selector for output
-		output.query = query
-
-		// using the same find query we created above will allow us to match and
-		// update the exact chunk we need to update
-		output.selector = maxBeaconMatchExactQuery
-
-		return output
-	}
-
-	// The below is only for cases where the ip is not currently listed as a max beacon
-	// for a source
-	// update max beacon score
-	newFlag := false
-	updateFlag := false
-
-	// this query will find any matching chunk that is reporting a lower
-	// max beacon score than the current one we are working with
-	maxBeaconMatchLowerQuery := src.BSONKey()
-	maxBeaconMatchLowerQuery["dat"] = bson.M{
-		"$elemMatch": bson.M{
-			"cid":              a.chunk,
-			"max_beacon_score": bson.M{"$lte": score},
-		},
-	}
-	// find matching lower chunks
-	nLowerMatches, err := ssn.DB(a.db.GetSelectedDB()).C(a.conf.T.Structure.HostTable).
-		Find(maxBeaconMatchLowerQuery).Count()
-
-	if err != nil {
-		a.log.WithError(err).WithFields(log.Fields{
-			"src":              src.IP,
-			"src_network_name": src.NetworkName,
-			"dst":              dst.IP,
-			"dst_network_name": dst.NetworkName,
-		}).Error(
-			"Could not check for lower scoring max ip beacon in hosts collection. " +
-				"Refusing to update source's max ip beacon.",
-		)
-		return updateInfo{}
-	}
-
-	// if no matching chunks are found, we will set the new flag
-	if nLowerMatches == 0 {
-
-		maxBeaconMatchUpperQuery := src.BSONKey()
-		maxBeaconMatchUpperQuery["dat"] = bson.M{
-			"$elemMatch": bson.M{
-				"cid":              a.chunk,
-				"max_beacon_score": bson.M{"$gte": score},
-			},
-		}
-
-		// find matching upper chunks
-		nUpperMatches, err := ssn.DB(a.db.GetSelectedDB()).C(a.conf.T.Structure.HostTable).
-			Find(maxBeaconMatchUpperQuery).Count()
-
-		if err != nil {
-			a.log.WithError(err).WithFields(log.Fields{
-				"src":              src.IP,
-				"src_network_name": src.NetworkName,
-				"dst":              dst.IP,
-				"dst_network_name": dst.NetworkName,
-			}).Error(
-				"Could not check for higher scoring max ip beacon in hosts collection. " +
-					"Refusing to update source's max ip beacon.",
-			)
-			return updateInfo{}
-		}
-
-		// update if no upper chunks are found
-		if nUpperMatches == 0 {
-			newFlag = true
-		}
-	} else {
-		updateFlag = true
-	}
-
-	// since we didn't find any changeable lower max beacon scores, we will
-	// set the condition to push a new entry with the current score listed as the
-	// max beacon ONLY if no matching chunks reporting higher max beacon scores
-	// are found.
-
-	if newFlag {
-
-		query["$push"] = bson.M{
-			"dat": bson.M{
-				"max_beacon_score": score,
-				"mbdst":            dst,
-				"cid":              a.chunk,
-			}}
-
-		// create selector for output
-		output.query = query
-		output.selector = src.BSONKey()
-
-	} else if updateFlag {
-
-		query["$set"] = bson.M{
-			"dat.$.max_beacon_score": score,
-			"dat.$.mbdst":            dst,
-			"dat.$.cid":              a.chunk,
-		}
-
-		// create selector for output
-		output.query = query
-
-		// using the same find query we created above will allow us to match and
-		// update the exact chunk we need to update
-		output.selector = maxBeaconMatchLowerQuery
-	}
-
-	return output
-=======
->>>>>>> 25acfb7a
 }