--- conflicted
+++ resolved
@@ -100,60 +100,4 @@
 
 	// start the closing cascade (this will also close the other channels)
 	analyzerWorker.close()
-<<<<<<< HEAD
-
-	// 2nd Phase: Summarize
-
-	// get local hosts only for the summary
-	var localHosts []*Input
-	for _, entry := range hostMap {
-		if entry.IsLocal {
-			localHosts = append(localHosts, entry)
-		}
-	}
-
-	// skip the summarize phase if there are no local hosts to summarize
-	if len(localHosts) == 0 {
-		fmt.Println("\t[!] Skipping Host Aggregation: No Internal Hosts")
-		return
-	}
-
-	// initialize a new writer for the summarizer
-	writerWorker = newWriter(r.config.T.Structure.HostTable, r.database, r.config, r.log)
-	summarizerWorker := newSummarizer(
-		r.config.S.Rolling.CurrentChunk,
-		r.config,
-		r.database,
-		r.log,
-		writerWorker.collect,
-		writerWorker.close,
-	)
-
-	// kick off the threaded goroutines
-	for i := 0; i < util.Max(1, runtime.NumCPU()/2); i++ {
-		summarizerWorker.start()
-		writerWorker.start()
-	}
-
-	// progress bar for troubleshooting
-	p = mpb.New(mpb.WithWidth(20))
-	bar = p.AddBar(int64(len(localHosts)),
-		mpb.PrependDecorators(
-			decor.Name("\t[-] Host Aggregation:", decor.WC{W: 30, C: decor.DidentRight}),
-			decor.CountersNoUnit(" %d / %d ", decor.WCSyncWidth),
-		),
-		mpb.AppendDecorators(decor.Percentage()),
-	)
-
-	// loop over map entries
-	for _, entry := range localHosts {
-		summarizerWorker.collect(entry)
-		bar.IncrBy(1)
-	}
-	p.Wait()
-
-	// start the closing cascade (this will also close the other channels)
-	summarizerWorker.close()
-=======
->>>>>>> c1c82791
 }