package reporting

import (
	"html/template"
	"os"

	"github.com/globalsign/mgo/bson"

	"github.com/activecm/rita/pkg/host"
	"github.com/activecm/rita/reporting/templates"
	"github.com/activecm/rita/resources"
)

func printBLDestIPs(db string, res *resources.Resources) error {
	f, err := os.Create("bl-dest-ips.html")
	if err != nil {
		return err
	}
	defer f.Close()

	match := bson.M{
		"$and": []bson.M{
			bson.M{"blacklisted": true},
			bson.M{"dat.count_dst": bson.M{"$gt": 0}},
		}}

	data := getBlacklistedIPsResultsView(res, "conn_count", 1000, match, "dst", "src")

	out, err := template.New("bl-dest-ips.html").Parse(templates.BLDestIPTempl)
	if err != nil {
		return err
	}

	w, err := getBLIPWriter(data)
	if err != nil {
		return err
	}

	return out.Execute(f, &templates.ReportingInfo{DB: db, Writer: template.HTML(w)})
}

//getBlaclistedIPsResultsView
func getBlacklistedIPsResultsView(res *resources.Resources, sort string, limit int, match bson.M, field1 string, field2 string) []host.AnalysisView {
	ssn := res.DB.Session.Copy()
	defer ssn.Close()

	var blIPs []host.AnalysisView

	blIPQuery := []bson.M{
		bson.M{"$match": match},
		bson.M{"$project": bson.M{"host": "$ip"}},
		bson.M{"$lookup": bson.M{
			"from":         "uconn",
			"localField":   "host",
			"foreignField": field1,
			"as":           "u",
		}},
		bson.M{"$unwind": "$u"},
		bson.M{"$unwind": "$u.dat"},
		bson.M{"$project": bson.M{"host": 1, "conns": "$u.dat.count", "bytes": "$u.dat.tbytes", "ip": ("$u." + field2)}},
		bson.M{"$group": bson.M{
			"_id":         "$host",
			"host":        bson.M{"$first": "$host"},
			"ips":         bson.M{"$addToSet": "$ip"},
			"conn_count":  bson.M{"$sum": "$conns"},
			"total_bytes": bson.M{"$sum": "$bytes"},
		}},
		bson.M{"$sort": bson.M{sort: -1}},
		bson.M{"$limit": limit},
		bson.M{"$project": bson.M{
			"_id":         0,
			"uconn_count": bson.M{"$size": bson.M{"$ifNull": []interface{}{"$ips", []interface{}{}}}},
			"ips":         1,
			"conn_count":  1,
			"host":        1,
			"total_bytes": 1,
		}},
	}

<<<<<<< HEAD
=======
	//TODO: Don't swallow this error
>>>>>>> 4d1b00c3
	_ = ssn.DB(res.DB.GetSelectedDB()).C(res.Config.T.Structure.HostTable).Pipe(blIPQuery).All(&blIPs)

	return blIPs

}<|MERGE_RESOLUTION|>--- conflicted
+++ resolved
@@ -77,10 +77,7 @@
 		}},
 	}
 
-<<<<<<< HEAD
-=======
 	//TODO: Don't swallow this error
->>>>>>> 4d1b00c3
 	_ = ssn.DB(res.DB.GetSelectedDB()).C(res.Config.T.Structure.HostTable).Pipe(blIPQuery).All(&blIPs)
 
 	return blIPs
