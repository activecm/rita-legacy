--- conflicted
+++ resolved
@@ -102,10 +102,7 @@
 
 	var blHosts []hostname.AnalysisView
 
-<<<<<<< HEAD
-=======
 	//TODO: Don't swallow this error
->>>>>>> 4d1b00c3
 	_ = ssn.DB(res.DB.GetSelectedDB()).C(res.Config.T.DNS.HostnamesTable).Pipe(blHostsQuery).All(&blHosts)
 
 	return blHosts
