package reporting

import (
	"bytes"
	"fmt"
	"html/template"
	"os"

	"github.com/activecm/rita/pkg/useragent"
	"github.com/activecm/rita/reporting/templates"
	"github.com/activecm/rita/resources"
	"github.com/globalsign/mgo/bson"
)

func printUserAgents(db string, res *resources.Resources) error {
	f, err := os.Create("useragents.html")
	if err != nil {
		return err
	}
	defer f.Close()
	out, err := template.New("useragents.html").Parse(templates.UserAgentsTempl)
	if err != nil {
		return err
	}

	data := getUseragentResultsView(res, "seen", 1, 1000)

	w, err := getUserAgentsWriter(data)
	if err != nil {
		return err
	}
	return out.Execute(f, &templates.ReportingInfo{DB: db, Writer: template.HTML(w)})
}

func getUserAgentsWriter(agents []useragent.AnalysisView) (string, error) {
	tmpl := "<tr><td>{{.UserAgent}}</td><td>{{.TimesUsed}}</td></tr>\n"
	out, err := template.New("Agents").Parse(tmpl)
	if err != nil {
		return "", err
	}
	w := new(bytes.Buffer)
	for _, agent := range agents {
		err := out.Execute(w, agent)
		if err != nil {
			return "", err
		}
	}
	return w.String(), nil
}

//getUseragentResultsView gets the useragent results
func getUseragentResultsView(res *resources.Resources, sort string, sortDirection int, limit int) []useragent.AnalysisView {
	ssn := res.DB.Session.Copy()
	defer ssn.Close()

	var useragentResults []useragent.AnalysisView

	useragentQuery := []bson.M{
		bson.M{"$project": bson.M{"user_agent": 1, "seen": "$dat.seen"}},
		bson.M{"$unwind": "$seen"},
		bson.M{"$group": bson.M{
			"_id":  "$user_agent",
			"seen": bson.M{"$sum": "$seen"},
		}},
		bson.M{"$project": bson.M{
			"_id":        0,
			"user_agent": "$_id",
			"seen":       1,
		}},
		bson.M{"$sort": bson.M{sort: sortDirection}},
		bson.M{"$limit": limit},
	}

	err := ssn.DB(res.DB.GetSelectedDB()).C(res.Config.T.UserAgent.UserAgentTable).Pipe(useragentQuery).All(&useragentResults)

	if err != nil {
<<<<<<< HEAD
=======
		//TODO: properly log this error
>>>>>>> 4d1b00c3
		fmt.Println(err)
	}

	return useragentResults

}<|MERGE_RESOLUTION|>--- conflicted
+++ resolved
@@ -74,10 +74,7 @@
 	err := ssn.DB(res.DB.GetSelectedDB()).C(res.Config.T.UserAgent.UserAgentTable).Pipe(useragentQuery).All(&useragentResults)
 
 	if err != nil {
-<<<<<<< HEAD
-=======
 		//TODO: properly log this error
->>>>>>> 4d1b00c3
 		fmt.Println(err)
 	}
 
