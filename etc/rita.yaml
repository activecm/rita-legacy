# This section configures the connection to the MongoDB server and the database name to use
MongoDB:
  # See https://docs.mongodb.com/manual/reference/connection-string/
  ConnectionString: mongodb://localhost:27017
  # Example with authentication. Be sure to change the AuthenticationMechanism as well.
  # ConnectionString: mongodb://username:password@localhost:27017

  # Accepted Values: null, "SCRAM-SHA-1", "MONGODB-CR", "PLAIN"
  # Since Mongo version 3.0 the default authentication mechanism is SCRAM-SHA-1
  AuthenticationMechanism: null

  # The time in hours before RITA's connection to MongoDB times out. 0 waits indefinitely.
  SocketTimeout: 2

  # For encrypting data on the wire between RITA and MongoDB
  TLS:
    Enable: false
    #If set, RITA will verify the MongoDB certificate's hostname and validity
    VerifyCertificate: false
    #If set, RITA will use the provided CA file instead of the system's CA's
    CAFile: null

  # This database holds information about the procesed files and databases.
  MetaDB: MetaDatabase

Rolling:
  # This is the default number of chunks to keep in rolling databases.
  # This only is used if the --numchunks command argument isn't supplied.
  DefaultChunks: 24

LogConfig:
  # LogLevel
  # 3 = debug
  # 2 = info
  # 1 = warn
  # 0 = error
  LogLevel: 2

  # LogPath is the path for Rita's logs. Make sure permissions are set accordingly.
  # Logs will only be written here if LogToFile is true
  RitaLogPath: /var/lib/rita/logs

  LogToFile: true
  LogToDB: true

UserConfig:
  # Number of days before checking for a new version of RITA.
  # A value of zero here will disable checking.
  UpdateCheckFrequency: 14

Filtering:
  # These are filters that affect the import of connection logs. They
  # currently do not apply to dns or http logs.
  # A good reference for networks you may wish to consider is RFC 5735.
  # https://tools.ietf.org/html/rfc5735#section-4

  # Example: AlwaysInclude: ["192.168.1.2/32"]
  # This functionality overrides the NeverInclude and InternalSubnets
  # section, making sure that any connection records containing addresses from
  # this range are kept and not filtered
  AlwaysInclude: []

  # Example: NeverInclude: ["255.255.255.255/32"]
  # This functions as a whitelisting setting, and connections involving
  # ranges entered into this section are filtered out at import time
  NeverInclude:
    - 0.0.0.0/32 # "This" Host           RFC 1122, Section 3.2.1.3
    - 127.0.0.0/8 # Loopback              RFC 1122, Section 3.2.1.3
    - 169.254.0.0/16 # Link Local            RFC 3927
    - 224.0.0.0/4 # Multicast             RFC 3171
    - 255.255.255.255/32 # Limited Broadcast     RFC 919, Section 7
    - ::1/128 # Loopback              RFC 4291, Section 2.5.3
    - fe80::/10 # Link local            RFC 4291, Section 2.5.6
    - ff00::/8 # Multicast             RFC 4291, Section 2.7

  # Example: InternalSubnets: ["10.0.0.0/8","172.16.0.0/12","192.168.0.0/16"]
  # This allows a user to identify their internal network, which will result
  # in any internal to internal and external to external connections being
  # filtered out at import time. Reasonable defaults are provided below
  # but need to be manually verified against each installation before enabling.
  InternalSubnets:
    - 10.0.0.0/8 # Private-Use Networks  RFC 1918
    - 172.16.0.0/12 # Private-Use Networks  RFC 1918
    - 192.168.0.0/16 # Private-Use Networks  RFC 1918

  # Example: AlwaysIncludeDomain: ["mydomain.com","*.mydomain.com"]
  # This functionality overrides the NeverIncludeDomain
  # section, making sure that any connection records containing domains
  # that match this list are kept and not filtered
  # NOTE: When using wildcards, make sure the added entry is in quotes,
  #       ie, '*.mydomain.com'. Only subdomain wildcarding
  #       (asterisk as the prefix) is supported
  AlwaysIncludeDomain: []

  # Example: NeverIncludeDomain: ["mydomain.com","*.mydomain.com"]
  # This functions as a whitelisting setting, and connections involving
  # ranges entered into this section are filtered out at import time
  # NOTE: When using wildcards, make sure the added entry is in quotes,
  #       ie, '*.mydomain.com'. Only subdomain wildcarding
  #       (asterisk as the prefix) is supported
  NeverIncludeDomain: []

<<<<<<< HEAD
  # FilterExternalToInternal will ignore any entries where communication
  # is occurring from an external host to an internal host
  FilterExternalToInternal: false

=======
>>>>>>> ad5013d9
BlackListed:
  Enabled: true
  # These are blacklists built into rita-blacklist. Set these to false
  # to disable checks against them.
  MalwareDomains.com: true
  feodotracker.abuse.ch: true

  # This is the name of the database which will be created as a master list of
  # blacklisted ips and hostnames by rita-blacklist
  BlacklistDatabase: "rita-bl"

  # These are custom blacklists that you may define. They are lists of either
  # file paths or urls. These custom blacklists are expected to be simple,
  # line separated text documents containing a list of blacklisted entries.

  # Example: CustomIPBlacklists: ["$HOME/.rita/myIPBlacklist.txt"]
  # myIPBlacklist.txt would look like this:
  # 192.168.0.1
  # 10.10.174.1

  # Lists containing both IPv4 and IPv6 addresses are acceptable
  CustomIPBlacklists: []
  # Lists containing hostnames, domain names, and FQDNs are acceptable
  CustomHostnameBlacklists: []

Beacon:
  Enabled: true
  # The default minimum number of connections used for beacons analysis.
  # Any two hosts connecting fewer than this number will not be analyzed.
  # 20 was chosen as it is a little bit less than once per hour in a day,
  # and allows for any packet loss that could occur.

  # If you choose a lower value, this will significantly increase both
  # the analysis time and the number of false positives. You can safely
  # increase this value to improve performance if you are not concerned
  # about slow beacons.
  DefaultConnectionThresh: 20

BeaconFQDN:
  Enabled: true
  # The default minimum number of connections used for beacons FQDN analysis.
  # Any two hosts connecting fewer than this number will not be analyzed.
  # 20 was chosen as it is a little bit less than once per hour in a day,
  # and allows for any packet loss that could occur.

  # If you choose a lower value, this will significantly increase both
  # the analysis time and the number of false positives. You can safely
  # increase this value to improve performance if you are not concerned
  # about slow beacons.
  DefaultConnectionThresh: 20

BeaconProxy:
  Enabled: true
  # The default minimum number of connections used for beacons proxy analysis.
  # Any two hosts connecting fewer than this number will not be analyzed.
  # 20 was chosen as it is a little bit less than once per hour in a day,
  # and allows for any packet loss that could occur.

  # If you choose a lower value, this will significantly increase both
  # the analysis time and the number of false positives. You can safely
  # increase this value to improve performance if you are not concerned
  # about slow beacons.
  DefaultConnectionThresh: 20

DNS:
  Enabled: true

UserAgent:
  Enabled: true

Strobe:
  # This sets the maximum number of connections between any two given hosts that are stored.
  # Connections above this limit will be deleted and not used in other analysis modules. This will
  # also trigger an entry in the strobe module. A lower value will reduce import & analysis time and
  # hide more potential false positives from other modules. A higher value will increase import &
  # analysis time, increase false positives, but reduce the risk of false negatives.
  # Recommended values for this setting are:
  #    86400 - One connection every second for 24 hours
  #   700000 - Safe max value that is unlikely to cause errors
  # The theoretical limit due to implementation limitations is ~1,048,573
  # but in practice timeouts have occurred at lower values.
  ConnectionLimit: 86400<|MERGE_RESOLUTION|>--- conflicted
+++ resolved
@@ -100,13 +100,10 @@
   #       (asterisk as the prefix) is supported
   NeverIncludeDomain: []
 
-<<<<<<< HEAD
   # FilterExternalToInternal will ignore any entries where communication
   # is occurring from an external host to an internal host
   FilterExternalToInternal: false
 
-=======
->>>>>>> ad5013d9
 BlackListed:
   Enabled: true
   # These are blacklists built into rita-blacklist. Set these to false
