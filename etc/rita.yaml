MongoDB:
    # See https://docs.mongodb.com/manual/reference/connection-string/
    ConnectionString: mongodb://localhost:27017
    # Example with authentication. Be sure to change the AuthenticationMechanism as well.
    # ConnectionString: mongodb://username:password@localhost:27017

    # Accepted Values: null, "SCRAM-SHA-1", "MONGODB-CR", "PLAIN"
    # Since Mongo version 3.0 the default authentication mechanism is SCRAM-SHA-1
    AuthenticationMechanism: null

    # The time in hours before RITA's connection to MongoDB times out. 0 waits indefinitely.
    SocketTimeout: 2

    # For encrypting data on the wire between RITA and MongoDB
    TLS:
        Enable: false
        #If set, RITA will verify the MongoDB certificate's hostname and validity
        VerifyCertificate: false
        #If set, RITA will use the provided CA file instead of the system's CA's
        CAFile: null

LogConfig:
    # LogLevel
    # 3 = debug
    # 2 = info
    # 1 = warn
    # 0 = error
    LogLevel: 2

    # LogPath is the path for Rita's logs. Make sure permissions are set accordingly.
    # Logs will only be written here if LogToFile is true
    RitaLogPath: /var/lib/rita/logs

    LogToFile: true
    LogToDB: true

# The section Bro configures the bro ingestor
Bro:
    # Path to a top level directory of log files
    ImportDirectory: /opt/bro/logs/

    # Files directly in the ImportDirectory will be imported into a database
    # given by DBRoot. Files in a subfolder of ImportDirectory will be imported
    # into DBRoot-$SUBFOLDER_NAME.
    DBRoot: "RITA"

    # This database holds information about the procesed files and databases.
    MetaDB: MetaDatabase

    # The number of records shipped off to MongoDB at a time. Increasing
    # the size of the buffer will improve import timings at the expense
    # of using more RAM.
    ImportBuffer: 30000

UserConfig:
    # Number of days before checking for a new version of RITA.
    # A value of zero here will disable checking.
    UpdateCheckFrequency: 14

BlackListed:
    # These are blacklists built into rita-blacklist. Set these to false
    # to disable checks against them.
    myIP.ms: true
    MalwareDomains.com: true
    MalwareDomainList.com: true

    # These are custom blacklists that you may define. They are lists of either
    # file paths or urls. These custom blacklists are expected to be simple,
    # line separated text documents containing a list of blacklisted entries.

    # Example: CustomIPBlacklists: ["$HOME/.rita/myIPBlacklist.txt"]
    # myIPBlacklist.txt would look like this:
    # 192.168.0.1
    # 10.10.174.1

    # Lists containing both IPv4 and IPv6 addresses are acceptable
    CustomIPBlacklists: []
    # Lists containing hostnames, domain names, and FQDNs are acceptable
    CustomHostnameBlacklists: []

Crossref:
    BeaconThreshold: .7

Beacon:
<<<<<<< HEAD
    DefaultConnectionThresh: 24

Filtering:
    AlwaysInclude: []
    InternalSubnets: []
=======
    # The default minimum number of connections used for beacons analysis. 
    # Any two hosts connecting fewer than this number will not be analyzed.
    # 20 was chosen as it is a little bit less than once per hour in a day,
    # and allows for any packet loss that could occur.

    # If you choose a lower value, this will significantly increase both
    # the analysis time and the number of false positives. You can safely
    # increase this value to improve performance if you are not concerned 
    # about slow beacons.
    DefaultConnectionThresh: 20
>>>>>>> 183dbdd6
<|MERGE_RESOLUTION|>--- conflicted
+++ resolved
@@ -82,13 +82,6 @@
     BeaconThreshold: .7
 
 Beacon:
-<<<<<<< HEAD
-    DefaultConnectionThresh: 24
-
-Filtering:
-    AlwaysInclude: []
-    InternalSubnets: []
-=======
     # The default minimum number of connections used for beacons analysis. 
     # Any two hosts connecting fewer than this number will not be analyzed.
     # 20 was chosen as it is a little bit less than once per hour in a day,
@@ -99,4 +92,7 @@
     # increase this value to improve performance if you are not concerned 
     # about slow beacons.
     DefaultConnectionThresh: 20
->>>>>>> 183dbdd6
+
+Filtering:
+    AlwaysInclude: []
+    InternalSubnets: []