--- conflicted
+++ resolved
@@ -57,6 +57,28 @@
     # A value of zero here will disable checking.
     UpdateCheckFrequency: 14
 
+#Filtering:
+    # These are filters that affect the import of connection logs. They
+    # currently do not apply to dns or http logs. 
+    #
+    # Example: AlwaysInclude: ["8.8.8.8/32"]
+    # This functionlity overrides the NeverInclude and InternalSubnets
+    # section, making sure that any connection records containing addresses from
+    # this range are kept and not filtered
+    #
+    # Example: NeverInclude: ["8.8.4.4/32"]
+    # This functions as a whitelisting setting, and connections involving
+    # ranges entered into this section are filtered out at import time
+    #
+    # Example: InternalSubnets: ["10.0.0.0/8","172.16.0.0/12","192.168.0.0/16"]
+    # This allows a user to identify their internal network, which will result
+    # in any internal to internal and external to external connections being
+    # filtered out at import time.
+    #
+    # AlwaysInclude: []
+    # NeverInclude: []
+    # InternalSubnets: ["10.0.0.0/8","172.16.0.0/12","192.168.0.0/16"]
+
 BlackListed:
     # These are blacklists built into rita-blacklist. Set these to false
     # to disable checks against them.
@@ -94,31 +116,6 @@
     # about slow beacons.
     DefaultConnectionThresh: 20
 
-<<<<<<< HEAD
-Filtering:
-    # These are filters that affect the import of connection logs.
-    #
-    # Example: AlwaysInclude: ["8.8.8.8/32"]
-    # This functionlity overrides the NeverInclude and InternalSubnets
-    # section, making sure that any connection records containing addresses from
-    # this range are kept and not filtered
-    #
-    # Example: NeverInclude: ["8.8.4.4/32"]
-    # This functions as a whitelisting setting, and connections involving
-    # ranges entered into this section are filtered out at import time
-    #
-    # Example: InternalSubnets: ["10.0.0.0/8","172.16.0.0/12","192.168.0.0/16"]
-    # This allows a user to identify their internal network, which will result
-    # in any internal to internal and external to external connections being
-    # filtered out at import time.
-    #
-    #
-    # The following are commented out due to the filtering script. If used,
-    # they will take precedence over anything set with the filtering script
-    # AlwaysInclude: []
-    # NeverInclude: []
-    # InternalSubnets: ["10.0.0.0/8","172.16.0.0/12","192.168.0.0/16"]
-=======
 Strobe:
     # This sets the maximum number of connections between any two given hosts that are stored.
     # Connections above this limit will be deleted and not used in other analysis modules. This will
@@ -131,5 +128,4 @@
     #   700000 - Safe max value that is unlikely to cause errors
     # The theoretical limit due to implementation limitations is ~1,048,573
     # but in practice timeouts have occurred at lower values.
-    ConnectionLimit: 250000
->>>>>>> 6e0852e2
+    ConnectionLimit: 250000