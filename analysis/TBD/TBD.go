--- conflicted
+++ resolved
@@ -205,7 +205,7 @@
 	t.collectWg.Done()
 }
 
-func analysis(data *tbdAnalysisInput, connThresh int, maxTime int64, minTime int64) (datatype_TBD.TBDAnalysisOutput, error) {
+func analysis(data *tbdAnalysisInput, connThresh int, maxTime int64, minTime int64) (dataTBD.TBDAnalysisOutput, error) {
 	//sort the timestamps since they may have arrived out of order
 	sort.Sort(util.SortableInt64(data.ts))
 
@@ -217,7 +217,7 @@
 	//If removing duplicates lowered the conn count under the threshold,
 	//remove this data from the analysis
 	if len(data.ts) < connThresh {
-		var out datatype_TBD.TBDAnalysisOutput
+		var out dataTBD.TBDAnalysisOutput
 		return out, errors.New("Number of connections under threshold")
 	}
 
@@ -237,30 +237,6 @@
 		diff[i] = data.ts[i+1] - data.ts[i]
 	}
 
-<<<<<<< HEAD
-		sort.Sort(util.SortableInt64(devs))
-		madm := devs[util.Round(.5*float64(length-1))]
-
-		//Store the range for human analysis
-		iRange := diff[length-1] - diff[0]
-
-		//get a list of the intervals found in the data,
-		//the number of times the interval was found,
-		//and the most occurring interval
-		intervals, intervalCounts, mode, modeCount := createCountMap(diff)
-
-		newOutput := &dataTBD.TBDAnalysisOutput{
-			UconnID:           data.uconnID,
-			TS_iSkew:          bSkew,
-			TS_iDispersion:    madm,
-			TS_duration:       duration,
-			TS_iRange:         iRange,
-			TS_iMode:          mode,
-			TS_iModeCount:     modeCount,
-			TS_intervals:      intervals,
-			TS_intervalCounts: intervalCounts,
-		}
-=======
 	//perfect beacons should have symmetric delta time distributions
 	//Bowley's measure of skew is used to check symmetry
 	sort.Sort(util.SortableInt64(diff))
@@ -277,7 +253,6 @@
 	if bDen != 0 {
 		bSkew = float64(bNum) / float64(bDen)
 	}
->>>>>>> 0b64eeea
 
 	//perfect beacons should have very low dispersion around the
 	//median of their delta times
@@ -299,7 +274,7 @@
 	//and the most occurring interval
 	intervals, intervalCounts, mode, modeCount := createCountMap(diff)
 
-	output := datatype_TBD.TBDAnalysisOutput{
+	output := dataTBD.TBDAnalysisOutput{
 		UconnID:           data.uconnID,
 		TS_iSkew:          bSkew,
 		TS_iDispersion:    madm,
