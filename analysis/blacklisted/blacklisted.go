package blacklisted

import (
	"crypto/md5"
	"fmt"
	"runtime"
	"strconv"
	"strings"
	"sync"
	"time"

<<<<<<< HEAD
	"github.com/ocmdev/rita/database"
=======
	"github.com/google/safebrowsing"
	"github.com/ocmdev/rita/config"
>>>>>>> e5d15e03
	"github.com/ocmdev/rita/database/inteldb"
	"github.com/ocmdev/rita/intel"
	"github.com/ocmdev/rita/util"

	"github.com/ocmdev/rita-blacklist"
	"github.com/ocmdev/rita/datatypes/blacklisted"
	datatype_structure "github.com/ocmdev/rita/datatypes/structure"

	log "github.com/Sirupsen/logrus"
	"gopkg.in/mgo.v2"
	"gopkg.in/mgo.v2/bson"
)

type (
	// Blacklisted provides a handle for the blacklist module
	Blacklisted struct {
<<<<<<< HEAD
		db              string                 // database name (customer)
		batch_size      int                    // BatchSize
		prefetch        float64                // Prefetch
		resources       *database.Resources    // resources
		log             *log.Logger            // logger
		channel_size    int                    // channel size
		thread_count    int                    // Thread count
		blacklist_table string                 // Name of blacklist table
		intelDBHandle   *inteldb.IntelDBHandle // Handle of the inteld db
		intelHandle     *intel.IntelHandle     // For cymru lookups
=======
		db              string                    // database name (customer)
		session         *mgo.Session              // default session
		batch_size      int                       // BatchSize
		prefetch        float64                   // Prefetch
		resources       *config.Resources         // resources
		log             *log.Logger               // logger
		channel_size    int                       // channel size
		thread_count    int                       // Thread count
		blacklist_table string                    // Name of blacklist table
		intelDBHandle   *inteldb.IntelDBHandle    // Handle of the inteld db
		intelHandle     *intel.IntelHandle        // For cymru lookups
		safeBrowser     *safebrowsing.SafeBrowser // Google safebrowsing api
		ritaBL          *blacklist.BlackList      // Blacklisted host database
>>>>>>> e5d15e03
	}

	// UrlShort is a shortened version of the URL datatype that only accounts
	// for the IP and url (hostname)
	UrlShort struct {
		Url string   `bson:"host"`
		IPs []string `bson:"ips"`
	}
)

<<<<<<< HEAD
func BuildBlacklistedCollection(res *database.Resources) {
	collection_name := res.System.BlacklistedConfig.BlacklistTable
	collection_keys := []string{"bl_hash", "host"}
	error_check := res.DB.CreateCollection(collection_name, collection_keys)
	if error_check != "" {
		res.Log.Error("Failed: ", collection_name, error_check)
		return
	}
	newBlacklisted(res).run()
}

// New will create a new blacklisted module
func newBlacklisted(res *database.Resources) *Blacklisted {
	return &Blacklisted{
		db:              res.DB.GetSelectedDB(),
		batch_size:      res.System.BatchSize,
		prefetch:        res.System.Prefetch,
		resources:       res,
		log:             res.Log,
		channel_size:    res.System.BlacklistedConfig.ChannelSize,
		thread_count:    res.System.BlacklistedConfig.ThreadCount,
		blacklist_table: res.System.BlacklistedConfig.BlacklistTable,
		intelDBHandle:   inteldb.NewIntelDBHandle(res),
		intelHandle:     intel.NewIntelHandle(res),
=======
// New will create a new blacklisted module
func New(c *config.Resources) *Blacklisted {
	ssn := c.Session.Copy()

	// Initialize the hook to google's safebrowsing api.
	sbConfig := safebrowsing.Config{
		APIKey: c.System.SafeBrowsing.APIKey,
		DBPath: c.System.SafeBrowsing.Database,
		Logger: c.Log.Writer(),
	}
	sb, err := safebrowsing.NewSafeBrowser(sbConfig)
	if err != nil {
		c.Log.WithField("Error", err).Error("Error opening safe browser API")
	}

	// Initialize a rita-blacklist instance. Opens a database connection
	// to the blacklist database. This will cause an update if the list is out
	// of date.
	ritabl := blacklist.NewBlackList()
	hostport := strings.Split(c.System.DatabaseHost, ":")
	if len(hostport) > 1 {
		port, err := strconv.Atoi(hostport[1])
		if err == nil {
			ritabl.Init(hostport[0], port, c.System.BlacklistedConfig.BlacklistDatabase)
		} else {
			c.Log.WithField("Error", err).Error("Error opening rita-blacklist hook")
		}
	}

	// Construct and return a new blacklisted instance
	return &Blacklisted{
		db:              c.System.DB,
		session:         ssn,
		batch_size:      c.System.BatchSize,
		prefetch:        c.System.Prefetch,
		resources:       c,
		log:             c.Log,
		channel_size:    c.System.BlacklistedConfig.ChannelSize,
		thread_count:    c.System.BlacklistedConfig.ThreadCount,
		blacklist_table: c.System.BlacklistedConfig.BlacklistTable,
		intelDBHandle:   inteldb.NewIntelDBHandle(c),
		intelHandle:     intel.NewIntelHandle(c),
		safeBrowser:     sb,
		ritaBL:          ritabl,
>>>>>>> e5d15e03
	}
}

// Run runs the module
func (b *Blacklisted) run() {
	start := time.Now()
	ipssn := b.resources.DB.Session.Copy()
	defer ipssn.Close()
	urlssn := b.resources.DB.Session.Copy()
	defer urlssn.Close()

	// build up cursors
	ipcur := ipssn.DB(b.db).C(b.resources.System.StructureConfig.HostTable)
	urlcur := urlssn.DB(b.db).C(b.resources.System.UrlsConfig.HostnamesTable)

	runtime.GOMAXPROCS(runtime.NumCPU())
	ipaddrs := make(chan string, b.channel_size)
	urls := make(chan UrlShort, b.channel_size)
	cash := util.NewCache()
	waitgroup := new(sync.WaitGroup)
	waitgroup.Add(2 * b.thread_count)
	for i := 0; i < b.thread_count; i++ {
		go b.processIPs(ipaddrs, waitgroup)
		go b.processURLs(urls, waitgroup, cash)
	}

	ipit := ipcur.Find(bson.M{"local": false}).
		Batch(b.resources.System.BatchSize).
		Prefetch(b.resources.System.Prefetch).
		Iter()

	urlit := urlcur.Find(nil).
		Batch(b.resources.System.BatchSize).
		Prefetch(b.resources.System.Prefetch).
		Iter()

	rwg := new(sync.WaitGroup)
	rwg.Add(2)

	go func(iter *mgo.Iter, ipchan chan string) {
		defer rwg.Done()
		var r datatype_structure.Host
		for iter.Next(&r) {
			if util.RFC1918(r.Ip) {
				continue
			}
			ipchan <- r.Ip
		}
	}(ipit, ipaddrs)

	go func(iter *mgo.Iter, urlchan chan UrlShort, ipchan chan string) {
		defer rwg.Done()

		var u UrlShort
		for iter.Next(&u) {
			for _, ip := range u.IPs {
				if util.RFC1918(ip) {
					continue
				}
				ipchan <- ip
			}
			urlchan <- u
		}
	}(urlit, urls, ipaddrs)

	rwg.Wait()
	close(ipaddrs)
	close(urls)

	b.log.Info("Lookups complete waiting on checks to run")
	waitgroup.Wait()
	b.intelDBHandle.Close()
	b.log.WithFields(log.Fields{
		"time_elapsed": time.Since(start),
	}).Info("Blacklist analysis completed")
}

// addToBlacklist sets a score in the inteldb table for a specific host
func (b *Blacklisted) addToBlacklist(host string, score int) {

	if util.RFC1918(host) || score < 0 {
		return
	}

	err := b.intelDBHandle.Find(host).SetBlacklistedScore(score)

	if err != nil {
		if err.Error() == "not found" {
			dat := b.intelHandle.CymruWhoisLookup([]string{host})
			if len(dat) < 1 {
				return
			}
			b.intelDBHandle.Write(dat[0])
			err2 := b.intelDBHandle.Find(host).SetBlacklistedScore(score)
			if err2 != nil {
				b.log.WithFields(log.Fields{
					"error": err2.Error(),
					"host":  host,
				}).Error("failed to update blacklisted")
			}
		}

		b.log.WithFields(log.Fields{
			"error": err.Error(),
			"host":  host,
		}).Warning("Attempting to set blacklist score returned error")
	}
}

// checkBlacklisted checks in the database to see if we've already got this address checked
// if it is then we return a positive (0 inclusive) score. If not then return non-positive.
func (b *Blacklisted) checkBlacklisted(host string) int {
	res, err := b.intelDBHandle.Find(host).GetBlacklistedScore()
	if err != nil {
		return -1
	}
	return res
}

// processIPs goes through all of the ips in the ip channel
func (b *Blacklisted) processIPs(ip chan string, waitgroup *sync.WaitGroup) {
	defer waitgroup.Done()
	ipssn := b.resources.DB.Session.Copy()
	defer ipssn.Close()
	cur := ipssn.DB(b.db).C(b.resources.System.BlacklistedConfig.BlacklistTable)

	for {
		ip, ok := <-ip
		if !ok {
			return
		}

		score := 0
<<<<<<< HEAD
		check := b.checkBlacklisted(ip)
		if check < 0 {
			score, _ = ipVoid(b.log, ip)
			b.addToBlacklist(ip, score)
		} else {
			score = check
=======
		result := b.ritaBL.CheckHosts([]string{ip}, b.resources.System.BlacklistedConfig.BlacklistDatabase)
		if len(result) > 0 {
			score = len(result[0].Results)
>>>>>>> e5d15e03
		}

		if score > 0 {
			err := cur.Insert(&blacklisted.Blacklist{
				BLHash:      fmt.Sprintf("%x", md5.Sum([]byte(ip))),
				BlType:      "ip",
				Score:       score,
				DateChecked: time.Now().Unix(),
				Host:        ip,
				IsIp:        true,
				IsUrl:       false,
			})

			if err != nil {
				b.log.WithFields(log.Fields{
					"error": err.Error(),
					"cur":   cur,
				}).Error("Error inserting into the blacklist table")
			}
		}
	}
}

// processURLs goes through all of the urls in the url channel
func (b *Blacklisted) processURLs(urls chan UrlShort, waitgroup *sync.WaitGroup, cash util.Cache) {
	defer waitgroup.Done()
	urlssn := b.resources.DB.Session.Copy()
	defer urlssn.Close()
	cur := urlssn.DB(b.db).C(b.resources.System.BlacklistedConfig.BlacklistTable)

	for url := range urls {
		actualURL := url.Url
		hsh := fmt.Sprintf("%x", md5.Sum([]byte(actualURL)))
		if cash.Lookup(hsh) {
			continue
		}

		score := 0

<<<<<<< HEAD
		// Check to see if the ips associated with this url are blacklisted
		// if so, return the highest score
		for _, ip := range url.IPs {
			tcheck := b.checkBlacklisted(ip)
			if tcheck < 0 {
				continue
			}
			if tcheck > check {
				check = tcheck
			}
		}
		if check < 0 {
			score, _ = urlVoid(b.log, actualURL)
			for _, ip := range url.IPs {
				b.addToBlacklist(ip, score)
			}

		} else {
			score = check
		}
=======
		urlList := []string{actualURL}
		result, _ := b.safeBrowser.LookupURLs(urlList)
		if len(result) > 0 && len(result[0]) > 0 {
			for _ = range url.IPs {
				score += 1
			}
		}
>>>>>>> e5d15e03

		if score > 0 {
			err := cur.Insert(&blacklisted.Blacklist{
				BLHash:      hsh,
				BlType:      "url",
				Score:       score,
				DateChecked: time.Now().Unix(),
				Host:        actualURL,
				IsIp:        false,
				IsUrl:       true,
			})

			if err != nil {
				b.log.WithFields(log.Fields{
					"error": err.Error(),
				}).Error("Error inserting into the blacklist table")
			}
		}
	}
<<<<<<< HEAD
}

// ipVoid queries ipVoid and returns a score and a count
func ipVoid(log *log.Logger, ip string) (int, int) {
	query := "http://www.ipvoid.com/scan/" + ip
	response, err := http.Get(query)

	if err != nil {
		log.Error("Error contacting ipvoid")
		return -1, -1
	}

	defer response.Body.Close()
	body, _ := ioutil.ReadAll(response.Body)
	bodyString := string(body)

	if strings.Contains(bodyString, "BLACKLISTED") {
		lineSplit := strings.Split(bodyString, "BLACKLISTED ")[1]

		total, err := strconv.Atoi(strings.Split(strings.Split(lineSplit, "/")[1], "<")[0])
		if err != nil {
			log.Error("conversion error, value: ", total)
			return -1, -1
		}

		count, err := strconv.Atoi(strings.Split(lineSplit, "/")[0])
		if err != nil {
			log.Error("conversion error, value: ", count)
			return -1, -1
		}
		return count, total
	}

	return 0, 0
}

func urlVoid(log *log.Logger, url string) (int, int) {
	log.Debug("urlvoid lookup")

	query := "http://www.urlvoid.com/scan/" + url
	response, err := http.Get(query)
	if err != nil {
		log.Error("Error contacting urlvoid")
		return -1, -1
	}

	defer response.Body.Close()
	body, _ := ioutil.ReadAll(response.Body)
	bodyString := string(body)

	if strings.Contains(bodyString, "Safety Reputation") {
		lineSplit := strings.Split(strings.Split(strings.Split(
			bodyString, "Safety Reputation")[1],
			"</span>")[0],
			"span")[1]

		total, err := strconv.Atoi(strings.Split(strings.Split(lineSplit, "/")[1], "<")[0])
		if err != nil {
			log.Error("conversion error, value: ", total)
			return -1, -1
		}

		count, err := strconv.Atoi(strings.Split(strings.Split(lineSplit, "/")[0], ">")[1])
		if err != nil {
			log.Error("conversion error, value: ", count)
			return -1, -1
		}

		return count, total
	}
	return 0, 0
=======
>>>>>>> e5d15e03
}<|MERGE_RESOLUTION|>--- conflicted
+++ resolved
@@ -9,12 +9,11 @@
 	"sync"
 	"time"
 
-<<<<<<< HEAD
 	"github.com/ocmdev/rita/database"
-=======
+
 	"github.com/google/safebrowsing"
 	"github.com/ocmdev/rita/config"
->>>>>>> e5d15e03
+
 	"github.com/ocmdev/rita/database/inteldb"
 	"github.com/ocmdev/rita/intel"
 	"github.com/ocmdev/rita/util"
@@ -31,23 +30,10 @@
 type (
 	// Blacklisted provides a handle for the blacklist module
 	Blacklisted struct {
-<<<<<<< HEAD
-		db              string                 // database name (customer)
-		batch_size      int                    // BatchSize
-		prefetch        float64                // Prefetch
-		resources       *database.Resources    // resources
-		log             *log.Logger            // logger
-		channel_size    int                    // channel size
-		thread_count    int                    // Thread count
-		blacklist_table string                 // Name of blacklist table
-		intelDBHandle   *inteldb.IntelDBHandle // Handle of the inteld db
-		intelHandle     *intel.IntelHandle     // For cymru lookups
-=======
 		db              string                    // database name (customer)
-		session         *mgo.Session              // default session
 		batch_size      int                       // BatchSize
 		prefetch        float64                   // Prefetch
-		resources       *config.Resources         // resources
+		resources       *database.Resources       // resources
 		log             *log.Logger               // logger
 		channel_size    int                       // channel size
 		thread_count    int                       // Thread count
@@ -56,7 +42,6 @@
 		intelHandle     *intel.IntelHandle        // For cymru lookups
 		safeBrowser     *safebrowsing.SafeBrowser // Google safebrowsing api
 		ritaBL          *blacklist.BlackList      // Blacklisted host database
->>>>>>> e5d15e03
 	}
 
 	// UrlShort is a shortened version of the URL datatype that only accounts
@@ -67,7 +52,6 @@
 	}
 )
 
-<<<<<<< HEAD
 func BuildBlacklistedCollection(res *database.Resources) {
 	collection_name := res.System.BlacklistedConfig.BlacklistTable
 	collection_keys := []string{"bl_hash", "host"}
@@ -79,20 +63,6 @@
 	newBlacklisted(res).run()
 }
 
-// New will create a new blacklisted module
-func newBlacklisted(res *database.Resources) *Blacklisted {
-	return &Blacklisted{
-		db:              res.DB.GetSelectedDB(),
-		batch_size:      res.System.BatchSize,
-		prefetch:        res.System.Prefetch,
-		resources:       res,
-		log:             res.Log,
-		channel_size:    res.System.BlacklistedConfig.ChannelSize,
-		thread_count:    res.System.BlacklistedConfig.ThreadCount,
-		blacklist_table: res.System.BlacklistedConfig.BlacklistTable,
-		intelDBHandle:   inteldb.NewIntelDBHandle(res),
-		intelHandle:     intel.NewIntelHandle(res),
-=======
 // New will create a new blacklisted module
 func New(c *config.Resources) *Blacklisted {
 	ssn := c.Session.Copy()
@@ -137,7 +107,6 @@
 		intelHandle:     intel.NewIntelHandle(c),
 		safeBrowser:     sb,
 		ritaBL:          ritabl,
->>>>>>> e5d15e03
 	}
 }
 
@@ -271,18 +240,9 @@
 		}
 
 		score := 0
-<<<<<<< HEAD
-		check := b.checkBlacklisted(ip)
-		if check < 0 {
-			score, _ = ipVoid(b.log, ip)
-			b.addToBlacklist(ip, score)
-		} else {
-			score = check
-=======
 		result := b.ritaBL.CheckHosts([]string{ip}, b.resources.System.BlacklistedConfig.BlacklistDatabase)
 		if len(result) > 0 {
 			score = len(result[0].Results)
->>>>>>> e5d15e03
 		}
 
 		if score > 0 {
@@ -322,28 +282,6 @@
 
 		score := 0
 
-<<<<<<< HEAD
-		// Check to see if the ips associated with this url are blacklisted
-		// if so, return the highest score
-		for _, ip := range url.IPs {
-			tcheck := b.checkBlacklisted(ip)
-			if tcheck < 0 {
-				continue
-			}
-			if tcheck > check {
-				check = tcheck
-			}
-		}
-		if check < 0 {
-			score, _ = urlVoid(b.log, actualURL)
-			for _, ip := range url.IPs {
-				b.addToBlacklist(ip, score)
-			}
-
-		} else {
-			score = check
-		}
-=======
 		urlList := []string{actualURL}
 		result, _ := b.safeBrowser.LookupURLs(urlList)
 		if len(result) > 0 && len(result[0]) > 0 {
@@ -351,7 +289,6 @@
 				score += 1
 			}
 		}
->>>>>>> e5d15e03
 
 		if score > 0 {
 			err := cur.Insert(&blacklisted.Blacklist{
@@ -371,78 +308,4 @@
 			}
 		}
 	}
-<<<<<<< HEAD
-}
-
-// ipVoid queries ipVoid and returns a score and a count
-func ipVoid(log *log.Logger, ip string) (int, int) {
-	query := "http://www.ipvoid.com/scan/" + ip
-	response, err := http.Get(query)
-
-	if err != nil {
-		log.Error("Error contacting ipvoid")
-		return -1, -1
-	}
-
-	defer response.Body.Close()
-	body, _ := ioutil.ReadAll(response.Body)
-	bodyString := string(body)
-
-	if strings.Contains(bodyString, "BLACKLISTED") {
-		lineSplit := strings.Split(bodyString, "BLACKLISTED ")[1]
-
-		total, err := strconv.Atoi(strings.Split(strings.Split(lineSplit, "/")[1], "<")[0])
-		if err != nil {
-			log.Error("conversion error, value: ", total)
-			return -1, -1
-		}
-
-		count, err := strconv.Atoi(strings.Split(lineSplit, "/")[0])
-		if err != nil {
-			log.Error("conversion error, value: ", count)
-			return -1, -1
-		}
-		return count, total
-	}
-
-	return 0, 0
-}
-
-func urlVoid(log *log.Logger, url string) (int, int) {
-	log.Debug("urlvoid lookup")
-
-	query := "http://www.urlvoid.com/scan/" + url
-	response, err := http.Get(query)
-	if err != nil {
-		log.Error("Error contacting urlvoid")
-		return -1, -1
-	}
-
-	defer response.Body.Close()
-	body, _ := ioutil.ReadAll(response.Body)
-	bodyString := string(body)
-
-	if strings.Contains(bodyString, "Safety Reputation") {
-		lineSplit := strings.Split(strings.Split(strings.Split(
-			bodyString, "Safety Reputation")[1],
-			"</span>")[0],
-			"span")[1]
-
-		total, err := strconv.Atoi(strings.Split(strings.Split(lineSplit, "/")[1], "<")[0])
-		if err != nil {
-			log.Error("conversion error, value: ", total)
-			return -1, -1
-		}
-
-		count, err := strconv.Atoi(strings.Split(strings.Split(lineSplit, "/")[0], ">")[1])
-		if err != nil {
-			log.Error("conversion error, value: ", count)
-			return -1, -1
-		}
-
-		return count, total
-	}
-	return 0, 0
-=======
->>>>>>> e5d15e03
 }