--- conflicted
+++ resolved
@@ -5,12 +5,6 @@
 	"time"
 
 	"github.com/activecm/rita/analysis/blacklist"
-<<<<<<< HEAD
-	"github.com/activecm/rita/analysis/dns"
-	"github.com/activecm/rita/analysis/structure"
-=======
-	"github.com/activecm/rita/analysis/useragent"
->>>>>>> 08719ce1
 	"github.com/activecm/rita/resources"
 	"github.com/activecm/rita/util"
 	"github.com/blang/semver"
@@ -140,40 +134,6 @@
 		fmt.Println("[+] Analyzing " + td)
 		res.DB.SelectDB(td)
 
-<<<<<<< HEAD
-		logAnalysisFunc("Unique Connections", td, res,
-			structure.BuildUniqueConnectionsCollection,
-		)
-
-		if res.Config.S.Beacon.Enabled {
-			// must go after uconns
-			logAnalysisFunc("Beaconing", td, res,
-				beacon.BuildBeaconCollection,
-			)
-		}
-
-		// must go after beaconing
-		logAnalysisFunc("Unique Hosts", td, res,
-			func(innerRes *resources.Resources) {
-				structure.BuildHostsCollection(innerRes)
-			},
-		)
-
-		if res.Config.S.DNS.Enabled {
-			logAnalysisFunc("Unique Hostnames", td, res,
-				dns.BuildHostnamesCollection,
-			)
-
-			logAnalysisFunc("Exploded DNS", td, res,
-				dns.BuildExplodedDNSCollection,
-=======
-		if res.Config.S.UserAgent.Enabled {
-			logAnalysisFunc("User Agent", td, res,
-				useragent.BuildUserAgentCollection,
->>>>>>> 08719ce1
-			)
-		}
-
 		if res.Config.S.Blacklisted.Enabled {
 			logAnalysisFunc("Blacklisted", td, res,
 				blacklist.BuildBlacklistedCollections,
