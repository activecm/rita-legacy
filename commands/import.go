package commands

import (
	"fmt"
	"os"
	"path/filepath"
	"strings"

	"github.com/activecm/rita/parser"
	"github.com/activecm/rita/resources"
	"github.com/activecm/rita/util"
	"github.com/urfave/cli"
)

func init() {
	importCommand := cli.Command{
		Name:  "import",
		Usage: "Import bro logs into a target database",
		UsageText: "rita import [command options] [<import directory> <database name>]\n\n" +
			"Logs directly in <import directory> will be imported into a database" +
			" named <database name>.\n<import directory> and <database name> will be" +
			" loaded from the configuration file unless BOTH arguments are supplied.",
		Flags: []cli.Flag{
			threadFlag,
			configFlag,
			rollingFlag,
			totalChunksFlag,
			currentChunkFlag,
		},
		Action: func(c *cli.Context) error {
			importer := NewImporter(c)
			err := importer.run()
			fmt.Printf(updateCheck(c.String("config")))
			return err
		},
	}

	bootstrapCommands(importCommand)
}

type (
	//Importer ...
	Importer struct {
		res            *resources.Resources
		configFile     string
		importDir      string
		targetDatabase string
		rolling        bool
		totalChunks    int
		currentChunk   int
		threads        int
	}
)

//NewImporter ....
func NewImporter(c *cli.Context) *Importer {
	return &Importer{
		configFile:     c.String("config"),
		importDir:      c.Args().Get(0),
		targetDatabase: c.Args().Get(1),
		rolling:        c.Bool("rolling"),
		totalChunks:    c.Int("numchunks"),
		currentChunk:   c.Int("chunk"),
		threads:        util.Max(c.Int("threads")/2, 1),
	}
}

func (i *Importer) parseArgs() error {

	//check if one argument is set but not the other
	if i.importDir == "" || i.targetDatabase == "" {
		return cli.NewExitError("\n\t[!] Both <directory to import> and <database name> are required.", -1)
	}

<<<<<<< HEAD
	// check if import directory is okay to read from
	err := i.checkImportDirExists()
	if err != nil {
		return err
	}

	err = i.checkForInvalidDBChars(i.targetDatabase)
	if err != nil {
		return cli.NewExitError(err.Error(), -1)
	}

	// check if rolling flag was passed in
	if i.rolling {

		// verify that required flag values were provided
		if (i.totalChunks == -1) || (i.currentChunk == -1) {
			return cli.NewExitError("\n\t[!] Both `--numchunks <total number of chunks>` and `--chunk <current chunk number>` must be provided for rolling analysis import.", -1)
		}

		// verifies the chunk is a divisor of 24 (we currently support 24 hour's worth of data in a rolling dataset)
		if !(i.totalChunks > 0) || ((24 % i.totalChunks) != 0) {
			return cli.NewExitError("\n\t[!] Total number of chunks must be a divisor of 24 (Valid chunk sizes: 1, 2, 4, 6, 8, 12)", -1)
		}

		// validate chunk size
		if !(i.currentChunk > 0) {
			return cli.NewExitError("\n\t[!] Current chunk number must be greater than 0", -1)
		}

		if i.currentChunk > i.totalChunks {
			return cli.NewExitError("\n\t[!] Current chunk number cannot be greater than the total number of chunks", -1)
		}

	}

=======
	err := i.checkForInvalidDBChars(i.targetDatabase)
	if err != nil {
		return cli.NewExitError(err.Error(), -1)
	}

	// check if rolling flag was passed in
	if i.rolling {

		// verify that required flag values were provided
		if (i.totalChunks == -1) || (i.currentChunk == -1) {
			return cli.NewExitError("\n\t[!] Both `--numchunks <total number of chunks>` and `--chunk <current chunk number>` must be provided for rolling analysis import.", -1)
		}

		// verifies the chunk is a divisor of 24 (we currently support 24 hour's worth of data in a rolling dataset)
		if !(i.totalChunks > 0) || ((24 % i.totalChunks) != 0) {
			return cli.NewExitError("\n\t[!] Total number of chunks must be a divisor of 24 (Valid chunk sizes: 1, 2, 4, 6, 8, 12, 24)", -1)
		}

		// validate chunk size
		if !(i.currentChunk > 0) {
			return cli.NewExitError("\n\t[!] Current chunk number must be greater than 0", -1)
		}

		if i.currentChunk > i.totalChunks {
			return cli.NewExitError("\n\t[!] Current chunk number cannot be greater than the total number of chunks", -1)
		}

	}

>>>>>>> 4d1b00c3
	i.res = resources.InitResources(i.configFile)

	return nil
}

func (i *Importer) setTargetDatabase() error {
	// get all database names
	names, _ := i.res.DB.Session.DatabaseNames()

	// check if database exists
	dbExists := util.StringInSlice(i.targetDatabase, names)

	// Add new metadatabase record for db if doesn't already exist
	if !dbExists {
		err := i.res.MetaDB.AddNewDB(i.targetDatabase)
		if err != nil {
			return cli.NewExitError(fmt.Errorf("\n\t[!] %v", err.Error()), -1)
		}
	}
<<<<<<< HEAD

	i.res.DB.SelectDB(i.targetDatabase)
	return nil
}

func (i *Importer) checkImportDirExists() error {
=======

	i.res.DB.SelectDB(i.targetDatabase)
	i.res.Config.S.Bro.DBName = i.targetDatabase

	return nil
}

func (i *Importer) setImportDirectory() error {
>>>>>>> 4d1b00c3

	// parse directory path
	filePath, err := filepath.Abs(i.importDir)
	if err != nil {
		return cli.NewExitError(err.Error(), -1)
	}

	// check if directory exists
	if _, err := os.Stat(filePath); os.IsNotExist(err) {
		return cli.NewExitError(fmt.Errorf("\n\t[!] %v", err.Error()), -1)
<<<<<<< HEAD
	}
	return nil
}

func (i *Importer) setRolling() error {
	if i.rolling {
		// verify that numchunks matches originally set value if database was already
		// set as a rolling database in previous imports
		err := i.res.MetaDB.VerifyIfAlreadyRollingDB(i.targetDatabase, i.totalChunks, i.currentChunk)
		if err != nil {
			return cli.NewExitError(fmt.Errorf("\n\t[!] %v", err.Error()), -1)
		}

		// set stuff if no errors
		i.res.Config.S.Bro.Rolling = true
		i.res.Config.S.Bro.TotalChunks = i.totalChunks
		i.res.Config.S.Bro.CurrentChunk = i.currentChunk - 1
	} else {
		// set single import defaults (1 total chunks, and we're on the first and only chunk)
		i.res.Config.S.Bro.Rolling = false
		i.res.Config.S.Bro.TotalChunks = 1
		i.res.Config.S.Bro.CurrentChunk = 0
	}

	return nil
}

// run runs the importer
func (i *Importer) run() error {
	// verify command line arguments
	err := i.parseArgs()
	if err != nil {
		return err
	}

	// set up target database
	err = i.setTargetDatabase()
	if err != nil {
		return err
	}

	// set up rolling stats if they apply
	err = i.setRolling()
	if err != nil {
		return err
	}

	importer := parser.NewFSImporter(i.res, i.threads, i.threads, i.importDir)
=======
	}

	// assign import directory
	i.res.Config.S.Bro.ImportDirectory = i.importDir
	return nil
}

func (i *Importer) setRolling() error {
	if i.rolling {
		// verify that numchunks matches originally set value if database was already
		// set as a rolling database in previous imports
		err := i.res.MetaDB.VerifyIfAlreadyRollingDB(i.targetDatabase, i.totalChunks, i.currentChunk)
		if err != nil {
			return cli.NewExitError(fmt.Errorf("\n\t[!] %v", err.Error()), -1)
		}

		// set stuff if no errors
		i.res.Config.S.Bro.Rolling = true
		i.res.Config.S.Bro.TotalChunks = i.totalChunks
		i.res.Config.S.Bro.CurrentChunk = i.currentChunk - 1
	} else {
		// set single import defaults (1 total chunks, and we're on the first and only chunk)
		i.res.Config.S.Bro.Rolling = false
		i.res.Config.S.Bro.TotalChunks = 1
		i.res.Config.S.Bro.CurrentChunk = 0
	}

	return nil
}

// run runs the importer
func (i *Importer) run() error {
	// verify command line arguments
	err := i.parseArgs()
	if err != nil {
		return err
	}

	// set up import directory
	err = i.setImportDirectory()
	if err != nil {
		return err
	}

	// set up target database
	err = i.setTargetDatabase()
	if err != nil {
		return err
	}

	// set up rolling stats if they apply
	err = i.setRolling()
	if err != nil {
		return err
	}

	importer := parser.NewFSImporter(i.res, i.threads, i.threads)
>>>>>>> 4d1b00c3
	if len(importer.GetInternalSubnets()) == 0 {
		return cli.NewExitError("Internal subnets are not defined. Please set the InternalSubnets section of the config file.", -1)
	}

<<<<<<< HEAD
	i.res.Log.Infof("Importing %s\n", i.importDir)
	fmt.Println("\n\t[+] Importing " + i.importDir + " :")

	importer.Run()

	i.res.Log.Infof("Finished importing %s\n", i.importDir)
=======
	i.res.Log.Infof("Importing %s\n", i.res.Config.S.Bro.ImportDirectory)
	fmt.Println("\n\t[+] Importing " + i.res.Config.S.Bro.ImportDirectory + " :")

	importer.Run()

	i.res.Log.Infof("Finished importing %s\n", i.res.Config.S.Bro.ImportDirectory)
>>>>>>> 4d1b00c3

	return nil
}

// validates target db name
func (i *Importer) checkForInvalidDBChars(db string) error {
	invalidChars := "/\\.,*<>:|?$#"
	if strings.ContainsAny(db, invalidChars) {
		return fmt.Errorf("\n\t[!] database cannot contain the characters < /, \\, ., \", *, <, >, :, |, ?, $ > as well as spaces or the null character")
	}
	return nil
}<|MERGE_RESOLUTION|>--- conflicted
+++ resolved
@@ -72,7 +72,6 @@
 		return cli.NewExitError("\n\t[!] Both <directory to import> and <database name> are required.", -1)
 	}
 
-<<<<<<< HEAD
 	// check if import directory is okay to read from
 	err := i.checkImportDirExists()
 	if err != nil {
@@ -94,7 +93,7 @@
 
 		// verifies the chunk is a divisor of 24 (we currently support 24 hour's worth of data in a rolling dataset)
 		if !(i.totalChunks > 0) || ((24 % i.totalChunks) != 0) {
-			return cli.NewExitError("\n\t[!] Total number of chunks must be a divisor of 24 (Valid chunk sizes: 1, 2, 4, 6, 8, 12)", -1)
+			return cli.NewExitError("\n\t[!] Total number of chunks must be a divisor of 24 (Valid chunk sizes: 1, 2, 4, 6, 8, 12, 24)", -1)
 		}
 
 		// validate chunk size
@@ -108,37 +107,6 @@
 
 	}
 
-=======
-	err := i.checkForInvalidDBChars(i.targetDatabase)
-	if err != nil {
-		return cli.NewExitError(err.Error(), -1)
-	}
-
-	// check if rolling flag was passed in
-	if i.rolling {
-
-		// verify that required flag values were provided
-		if (i.totalChunks == -1) || (i.currentChunk == -1) {
-			return cli.NewExitError("\n\t[!] Both `--numchunks <total number of chunks>` and `--chunk <current chunk number>` must be provided for rolling analysis import.", -1)
-		}
-
-		// verifies the chunk is a divisor of 24 (we currently support 24 hour's worth of data in a rolling dataset)
-		if !(i.totalChunks > 0) || ((24 % i.totalChunks) != 0) {
-			return cli.NewExitError("\n\t[!] Total number of chunks must be a divisor of 24 (Valid chunk sizes: 1, 2, 4, 6, 8, 12, 24)", -1)
-		}
-
-		// validate chunk size
-		if !(i.currentChunk > 0) {
-			return cli.NewExitError("\n\t[!] Current chunk number must be greater than 0", -1)
-		}
-
-		if i.currentChunk > i.totalChunks {
-			return cli.NewExitError("\n\t[!] Current chunk number cannot be greater than the total number of chunks", -1)
-		}
-
-	}
-
->>>>>>> 4d1b00c3
 	i.res = resources.InitResources(i.configFile)
 
 	return nil
@@ -158,23 +126,12 @@
 			return cli.NewExitError(fmt.Errorf("\n\t[!] %v", err.Error()), -1)
 		}
 	}
-<<<<<<< HEAD
 
 	i.res.DB.SelectDB(i.targetDatabase)
 	return nil
 }
 
 func (i *Importer) checkImportDirExists() error {
-=======
-
-	i.res.DB.SelectDB(i.targetDatabase)
-	i.res.Config.S.Bro.DBName = i.targetDatabase
-
-	return nil
-}
-
-func (i *Importer) setImportDirectory() error {
->>>>>>> 4d1b00c3
 
 	// parse directory path
 	filePath, err := filepath.Abs(i.importDir)
@@ -185,7 +142,6 @@
 	// check if directory exists
 	if _, err := os.Stat(filePath); os.IsNotExist(err) {
 		return cli.NewExitError(fmt.Errorf("\n\t[!] %v", err.Error()), -1)
-<<<<<<< HEAD
 	}
 	return nil
 }
@@ -234,84 +190,16 @@
 	}
 
 	importer := parser.NewFSImporter(i.res, i.threads, i.threads, i.importDir)
-=======
-	}
-
-	// assign import directory
-	i.res.Config.S.Bro.ImportDirectory = i.importDir
-	return nil
-}
-
-func (i *Importer) setRolling() error {
-	if i.rolling {
-		// verify that numchunks matches originally set value if database was already
-		// set as a rolling database in previous imports
-		err := i.res.MetaDB.VerifyIfAlreadyRollingDB(i.targetDatabase, i.totalChunks, i.currentChunk)
-		if err != nil {
-			return cli.NewExitError(fmt.Errorf("\n\t[!] %v", err.Error()), -1)
-		}
-
-		// set stuff if no errors
-		i.res.Config.S.Bro.Rolling = true
-		i.res.Config.S.Bro.TotalChunks = i.totalChunks
-		i.res.Config.S.Bro.CurrentChunk = i.currentChunk - 1
-	} else {
-		// set single import defaults (1 total chunks, and we're on the first and only chunk)
-		i.res.Config.S.Bro.Rolling = false
-		i.res.Config.S.Bro.TotalChunks = 1
-		i.res.Config.S.Bro.CurrentChunk = 0
-	}
-
-	return nil
-}
-
-// run runs the importer
-func (i *Importer) run() error {
-	// verify command line arguments
-	err := i.parseArgs()
-	if err != nil {
-		return err
-	}
-
-	// set up import directory
-	err = i.setImportDirectory()
-	if err != nil {
-		return err
-	}
-
-	// set up target database
-	err = i.setTargetDatabase()
-	if err != nil {
-		return err
-	}
-
-	// set up rolling stats if they apply
-	err = i.setRolling()
-	if err != nil {
-		return err
-	}
-
-	importer := parser.NewFSImporter(i.res, i.threads, i.threads)
->>>>>>> 4d1b00c3
 	if len(importer.GetInternalSubnets()) == 0 {
 		return cli.NewExitError("Internal subnets are not defined. Please set the InternalSubnets section of the config file.", -1)
 	}
 
-<<<<<<< HEAD
 	i.res.Log.Infof("Importing %s\n", i.importDir)
 	fmt.Println("\n\t[+] Importing " + i.importDir + " :")
 
 	importer.Run()
 
 	i.res.Log.Infof("Finished importing %s\n", i.importDir)
-=======
-	i.res.Log.Infof("Importing %s\n", i.res.Config.S.Bro.ImportDirectory)
-	fmt.Println("\n\t[+] Importing " + i.res.Config.S.Bro.ImportDirectory + " :")
-
-	importer.Run()
-
-	i.res.Log.Infof("Finished importing %s\n", i.res.Config.S.Bro.ImportDirectory)
->>>>>>> 4d1b00c3
 
 	return nil
 }
