--- conflicted
+++ resolved
@@ -2,7 +2,6 @@
 
 import (
 	"encoding/csv"
-	"fmt"
 	"os"
 
 	"github.com/activecm/rita/pkg/useragent"
@@ -41,16 +40,12 @@
 				sortDirection = -1
 			}
 
-<<<<<<< HEAD
-			data := getUseragentResultsView(res, sort, sortDirection, 1000)
-=======
 			data, err := getUseragentResultsView(res, sort, sortDirection, 1000)
 
 			if err != nil {
 				res.Log.Error(err)
 				return cli.NewExitError(err, -1)
 			}
->>>>>>> 4d1b00c3
 
 			if len(data) == 0 {
 				return cli.NewExitError("No results were found for "+db, -1)
@@ -63,11 +58,7 @@
 				}
 				return nil
 			}
-<<<<<<< HEAD
-			err := showAgents(data)
-=======
 			err = showAgents(data)
->>>>>>> 4d1b00c3
 			if err != nil {
 				return cli.NewExitError(err.Error(), -1)
 			}
@@ -99,11 +90,7 @@
 }
 
 //getUseragentResultsView gets the useragent results
-<<<<<<< HEAD
-func getUseragentResultsView(res *resources.Resources, sort string, sortDirection int, limit int) []useragent.AnalysisView {
-=======
 func getUseragentResultsView(res *resources.Resources, sort string, sortDirection int, limit int) ([]useragent.AnalysisView, error) {
->>>>>>> 4d1b00c3
 	ssn := res.DB.Session.Copy()
 	defer ssn.Close()
 
@@ -127,14 +114,6 @@
 
 	err := ssn.DB(res.DB.GetSelectedDB()).C(res.Config.T.UserAgent.UserAgentTable).Pipe(useragentQuery).All(&useragentResults)
 
-<<<<<<< HEAD
-	if err != nil {
-		fmt.Println(err)
-	}
-
-	return useragentResults
-=======
 	return useragentResults, err
->>>>>>> 4d1b00c3
 
 }