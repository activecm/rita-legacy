--- conflicted
+++ resolved
@@ -34,10 +34,6 @@
 	res := resources.InitResources(c.String("config"))
 	res.DB.SelectDB(db)
 
-<<<<<<< HEAD
-	data := getBeaconResultsView(res, 0)
-
-=======
 	data, err := getBeaconResultsView(res, 0)
 
 	if err != nil {
@@ -45,7 +41,6 @@
 		return cli.NewExitError(err, -1)
 	}
 
->>>>>>> 4d1b00c3
 	if !(len(data) > 0) {
 		return cli.NewExitError("No results were found for "+db, -1)
 	}
@@ -110,11 +105,7 @@
 
 //getBeaconResultsView finds beacons greater than a given cutoffScore
 //and links the data from the unique connections table back in to the results
-<<<<<<< HEAD
-func getBeaconResultsView(res *resources.Resources, cutoffScore float64) []beacon.AnalysisView {
-=======
 func getBeaconResultsView(res *resources.Resources, cutoffScore float64) ([]beacon.AnalysisView, error) {
->>>>>>> 4d1b00c3
 	ssn := res.DB.Session.Copy()
 	defer ssn.Close()
 
@@ -122,14 +113,7 @@
 
 	beaconQuery := bson.M{"score": bson.M{"$gt": cutoffScore}}
 
-<<<<<<< HEAD
-	_ = ssn.DB(res.DB.GetSelectedDB()).C(res.Config.T.Beacon.BeaconTable).Find(beaconQuery).Sort("-score").All(&beacons)
-
-	return beacons
-
-=======
 	err := ssn.DB(res.DB.GetSelectedDB()).C(res.Config.T.Beacon.BeaconTable).Find(beaconQuery).Sort("-score").All(&beacons)
 
 	return beacons, err
->>>>>>> 4d1b00c3
 }