--- conflicted
+++ resolved
@@ -55,27 +55,6 @@
     * Generate Bro/Zeek logs from the PCAP files
       * ```bro -r pcap_to_log.pcap local "Log::default_rotation_interval = 1 day"```
 
-<<<<<<< HEAD
-  * **Option 2**: Install Bro and let it monitor an interface directly [[instructions](https://www.bro.org/sphinx/quickstart/)]
-      * You may wish to [compile Bro from source](https://www.bro.org/sphinx/install/install.html) for performance reasons. [This script](https://github.com/activecm/bro-install) can help automate the process.
-      * The automated installer for RITA installs pre-compiled Bro binaries
-
-#### Importing Data Into RITA
-  * After installing, `rita` should be in your `PATH` and the config file should be set up ready to go. Once your Bro install has collected some logs (Bro will normally rotate logs on the hour) you can run `rita import`. Alternatively, you can manually import existing logs using one of the following options:
-    * **Option 1**: Import directly from the terminal (one time import)
-      * `rita import path/to/your/bro_logs/ database_name`
-    * **Option 2**: Set up the Bro configuration in `/etc/rita/config.yaml` for repeated imports
-      * Set `ImportDirectory` to the `path/to/your/bro_logs`. The default is `/opt/bro/logs`
-      * Set `DBName` to an identifier common to your set of logs
-  * Filtering and whitelisting of connection logs happens at import time, and those optional settings can be found in the `/etc/rita/config.yaml` configuration file.
-
-#### Analyzing Data With RITA
-  * **Option 1**: Analyze one dataset
-    * `rita analyze dataset_name`
-    * Ex: `rita analyze MyCompany_A`
-  * **Option 2**: Analyze all imported datasets
-    * `rita analyze`
-=======
   * **Option 2**: Install Bro/Zeek and let it monitor an interface directly [[instructions](https://www.zeek.org/sphinx/quickstart/)]
       * You may wish to [compile Bro/Zeek from source](https://www.zeek.org/sphinx/install/install.html) for performance reasons. [This script](https://github.com/activecm/bro-install) can help automate the process.
       * The automated installer for RITA installs pre-compiled Bro/Zeek binaries by default
@@ -110,7 +89,6 @@
           * `chunk` should be reset to 1 once the last chunk has been imported. This causes the previous chunk 1 to be removed from the dataset before the new data is imported and ensures that the rolling dataset always contains at most 24 hours worth of data.
       * RITA depends on the default naming scheme Bro/Zeek uses for hourly rotated logs. If your logs have been renamed, rolling imports will not work. In this case you should use Option 1 for creating a one-off dataset instead.
 
->>>>>>> 956c005e
 
 #### Examining Data With RITA
   * Use the **show-X** commands
