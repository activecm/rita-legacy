# RITA (Real Intelligence Threat Analytics)

[![RITA Logo](rita-logo.png)](https://www.activecountermeasures.com/free-tools/rita/)

Brought to you by [Active Countermeasures](https://www.activecountermeasures.com/).

---

RITA is an open source framework for network traffic analysis.

The framework ingests [Zeek Logs](https://www.zeek.org/) in TSV format, and currently supports the following major features:
 - **Beaconing Detection**: Search for signs of beaconing behavior in and out of your network
 - **DNS Tunneling Detection** Search for signs of DNS based covert channels
 - **Blacklist Checking**: Query blacklists to search for suspicious domains and hosts

## Install

Please see our recommended [System Requirements](docs/System%20Requirements.md) document if you wish to use RITA in a production environment.

### Automated Install

RITA provides an install script that works on Ubuntu 18.04 LTS, Ubuntu 16.04 LTS, Security Onion, and CentOS 7.

Download the latest `install.sh` file [here](https://github.com/activecm/rita/releases/latest) and make it executable: `chmod +x ./install.sh`

Then choose one of the following install methods:

* `sudo ./install.sh` will install RITA as well as supported versions of Zeek and MongoDB. This is suitable if you want to get started as quickly as possible or you don't already have Zeek or MongoDB.

* `sudo ./install.sh --disable-zeek --disable-mongo` will install RITA only, without Zeek or MongoDB. You may also use these flags individually.
  * If you choose not to install Zeek you will need to [provide your own logs](#obtaining-data-generating-zeek-logs).
  * If you choose not to install MongoDB you will need to configure RITA to [use your existing MongoDB server](docs/Mongo%20Configuration.md).

### Docker Install

See [here](docs/Docker%20Usage.md).

### Manual Installation

To install each component of RITA by manually see [here](docs/Manual%20Installation.md).

### Upgrading RITA

See [this guide](docs/Upgrading.md) for upgrade instructions.

### Getting Started

#### Configuration File

RITA's config file is located at `/etc/rita/config.yaml` though you can specify a custom path on individual commands with the `-c` command line flag.

:exclamation: **IMPORTANT** :exclamation:
* The `Filtering: InternalSubnets` section *must* be configured or you will not see any results in certain modules (e.g. beacons, long connections). If your network uses the standard RFC1918 internal IP ranges (10.0.0.0/8, 172.16.0.0/12, 192.168.0.0/16) you don't need to do anything as the default `InternalSubnets` section already has these. Otherwise, adjust this section to match your environment. RITA's main purpose is to find the signs of a compromised internal system talking to an external system and will automatically exclude internal to internal connections and external to external connections from parts of the analysis.

You may also wish to change the defaults for the following option:
* `Filtering: AlwaysInclude` - Ranges listed here are exempt from the filtering applied by the `InternalSubnets` setting. The main use for this is to include internal DNS servers so that you can see the source of any DNS queries made.

Note that any value listed in the `Filtering` section should be in CIDR format. So a single IP of `192.168.1.1` would be written as `192.168.1.1/32`.

#### Obtaining Data (Generating Zeek Logs)

  * **Option 1**: Generate PCAPs outside of Zeek
    * Generate PCAP files with a packet sniffer ([tcpdump](http://www.tcpdump.org/), [wireshark](https://www.wireshark.org/), etc.)
    * (Optional) Merge multiple PCAP files into one PCAP file
      * `mergecap -w outFile.pcap inFile1.pcap inFile2.pcap`
    * Generate Zeek logs from the PCAP files
      * ```zeek -r pcap_to_log.pcap local "Log::default_rotation_interval = 1 day"```

  * **Option 2**: Install Zeek and let it monitor an interface directly [[instructions](https://docs.zeek.org/en/master/quickstart/index.html)]
      * You may wish to [compile Zeek from source](https://docs.zeek.org/en/master/install/install.html) for performance reasons. [This script](https://github.com/activecm/bro-install) can help automate the process.
      * The automated installer for RITA installs pre-compiled Zeek binaries by default
        * Provide the `--disable-zeek` flag when running the installer if you intend to compile Zeek from source

#### Importing and Analyzing Data With RITA

After installing RITA, setting up the `InternalSubnets` section of the config file, and collecting some Zeek logs, you are ready to begin hunting.

RITA can process TSV, JSON, and [JSON streaming](https://github.com/corelight/json-streaming-logs) Zeek log file formats. These logs can be either plaintext or gzip compressed.

##### One-Off Datasets

This is the simplest usage and is great for analyzing a collection of Zeek logs in a single directory. If you expect to have more logs to add to the same analysis later see the next section on Rolling Datasets.

```
rita import path/to/your/zeek_logs dataset_name`
```

Every log file in the supplied directory will be imported into a dataset with the given name. However, files in nested directories will not be processed.

##### Rolling Datasets

Rolling datasets allow you to progressively analyze log data over a period of time as it comes in.

```
rita import --rolling /path/to/your/zeek_logs dataset_name
```

You can make this call repeatedly as new logs are added to the same directory (e.g. every hour).

One common scenario is to have a rolling database that imports new logs every hour and always has the last 24 hours worth of logs in it. Typically, Zeek logs will be placed in `/opt/zeek/logs/<date>` which means that the directory will change every day. To accommodate this, you can use the following command in a cron job or other task scheduler that runs once per hour.

```
<<<<<<< HEAD
rita import --rolling /opt/zeek/logs/$(date --date='-1 hour' +%Y-%m-%d)/ dataset_name
=======
rita import --rolling /opt/bro/logs/$(date --date='-1 hour' +\%Y-\%m-\%d)/ dataset_name
>>>>>>> 11dfee5f
```

RITA cycles data into and out of rolling databases in "chunks". You can think of each chunk as one hour, and the default being 24 chunks in a dataset. This gives the ability to always have the most recent 24 hours' worth of data available. But chunks are generic enough to accommodate non-default Zeek logging configurations or data retention times as well. See the [Rolling Datasets](docs/Rolling%20Datasets.md) documentation for advanced options.

#### Examining Data With RITA

  * Use the **show-X** commands
      * `show-databases`: Print the datasets currently stored
      * `show-beacons`: Print hosts which show signs of C2 software
      * `show-bl-hostnames`: Print blacklisted hostnames which received connections
      * `show-bl-source-ips`: Print blacklisted IPs which initiated connections
      * `show-bl-dest-ips`: Print blacklisted IPs which received connections
      * `show-exploded-dns`:  Print dns analysis. Exposes covert dns channels
      * `show-long-connections`: Print long connections and relevant information
      * `show-strobes`: Print connections which occurred with excessive frequency
      * `show-useragents`: Print user agent information
  * By default RITA displays data in CSV format
      * `-H` displays the data in a human readable format
      * Piping the human readable results through `less -S` prevents word wrapping
          * Ex: `rita show-beacons dataset_name -H | less -S`
  * Create a html report with `html-report`

### Getting help

Please create an issue on GitHub if you have any questions or concerns.

### Contributing to RITA

To contribute to RITA visit our [Contributing Guide](Contributing.md)

### License

GNU GPL V3
&copy; Active Countermeasures &trade;<|MERGE_RESOLUTION|>--- conflicted
+++ resolved
@@ -100,11 +100,7 @@
 One common scenario is to have a rolling database that imports new logs every hour and always has the last 24 hours worth of logs in it. Typically, Zeek logs will be placed in `/opt/zeek/logs/<date>` which means that the directory will change every day. To accommodate this, you can use the following command in a cron job or other task scheduler that runs once per hour.
 
 ```
-<<<<<<< HEAD
-rita import --rolling /opt/zeek/logs/$(date --date='-1 hour' +%Y-%m-%d)/ dataset_name
-=======
-rita import --rolling /opt/bro/logs/$(date --date='-1 hour' +\%Y-\%m-\%d)/ dataset_name
->>>>>>> 11dfee5f
+rita import --rolling /opt/zeek/logs/$(date --date='-1 hour' +\%Y-\%m-\%d)/ dataset_name
 ```
 
 RITA cycles data into and out of rolling databases in "chunks". You can think of each chunk as one hour, and the default being 24 chunks in a dataset. This gives the ability to always have the most recent 24 hours' worth of data available. But chunks are generic enough to accommodate non-default Zeek logging configurations or data retention times as well. See the [Rolling Datasets](docs/Rolling%20Datasets.md) documentation for advanced options.
