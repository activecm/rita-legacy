--- conflicted
+++ resolved
@@ -11,10 +11,6 @@
  - **Beaconing Detection**: Search for signs of beaconing behavior in and out of your network
  - **DNS Tunneling Detection** Search for signs of DNS based covert channels
  - **Blacklist Checking**: Query blacklists to search for suspicious domains and hosts
-<<<<<<< HEAD
-=======
- - **URL Length Analysis**: Search for lengthy URLs indicative of malware
->>>>>>> 246db4c5
 
 Additional functionality is being developed and will be included soon.
 
