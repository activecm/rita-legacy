--- conflicted
+++ resolved
@@ -47,10 +47,9 @@
     AlwaysInclude: ["8.8.8.8/32"]
     NeverInclude: ["8.8.4.4/32"]
     InternalSubnets: ["10.0.0.0/8","172.16.0.0/12","192.168.0.0/16"]
-    HTTPProxyServers: ["1.1.1.1", "1.1.1.2/32", "1.2.0.0/16"]
     AlwaysIncludeDomain: ["bad.com", "google.com", "*.myotherdomain.com"]
     NeverIncludeDomain: ["good.com", "google.com", "*.mydomain.com"]
-    FilterExternalToInternal: false
+    FilterExternalToInternal: true
 `
 
 var testConfigFullExp = StaticCfg{
@@ -100,21 +99,12 @@
 		ConnectionLimit: 250000,
 	},
 	Filtering: FilteringStaticCfg{
-<<<<<<< HEAD
 		AlwaysInclude:            []string{"8.8.8.8/32"},
 		NeverInclude:             []string{"8.8.4.4/32"},
 		InternalSubnets:          []string{"10.0.0.0/8", "172.16.0.0/12", "192.168.0.0/16"},
-		HTTPProxyServers:         []string{"1.1.1.1", "1.1.1.2/32", "1.2.0.0/16"},
 		AlwaysIncludeDomain:      []string{"bad.com", "google.com", "*.myotherdomain.com"},
 		NeverIncludeDomain:       []string{"good.com", "google.com", "*.mydomain.com"},
-		FilterExternalToInternal: false,
-=======
-		AlwaysInclude:       []string{"8.8.8.8/32"},
-		NeverInclude:        []string{"8.8.4.4/32"},
-		InternalSubnets:     []string{"10.0.0.0/8", "172.16.0.0/12", "192.168.0.0/16"},
-		AlwaysIncludeDomain: []string{"bad.com", "google.com", "*.myotherdomain.com"},
-		NeverIncludeDomain:  []string{"good.com", "google.com", "*.mydomain.com"},
->>>>>>> 13b2e779
+		FilterExternalToInternal: true,
 	},
 }
 
