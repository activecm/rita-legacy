--- conflicted
+++ resolved
@@ -78,19 +78,14 @@
 
 	//FilteringStaticCfg controls address filtering
 	FilteringStaticCfg struct {
-<<<<<<< HEAD
-		AlwaysInclude   []string `yaml:"AlwaysInclude"`
-		NeverInclude    []string `yaml:"NeverInclude"`
-		InternalSubnets []string `yaml:"InternalSubnets"`
-=======
 		AlwaysInclude   []string `yaml:"AlwaysInclude" default:"[]"`
+		NeverInclude    []string `yaml:"NeverInclude" default:"[]"`
 		InternalSubnets []string `yaml:"InternalSubnets" default:"[]"`
 	}
 
 	//StrobeStaticCfg controls the maximum number of connections between any two given hosts
 	StrobeStaticCfg struct {
 		ConnectionLimit int `yaml:"ConnectionLimit" default:"250000"`
->>>>>>> 6e0852e2
 	}
 )
 
